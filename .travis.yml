language: perl
# Installing up-to-date Erlang requires root
sudo: true
perl:
    - "5.22"
addons:
    postgresql: "9.3"
    hosts:
        - mediacloud.local
cache:
    directories:
        # Carton dependencies
        - local/
before_cache:
    - rm -f $HOME/.cache/pip/log/debug.log
env:
    global:
        # Facebook Graph API credentials for testing:
        # * MC_FACEBOOK_APP_ID
        # * MC_FACEBOOK_APP_SECRET
        - secure: "TklAqxPSqywPk5khp54R7iYW9jGfuWYiVC7xY3wiO8GQHRpW3b0a6zR3yEbeBMvKMt5b1IaCCJwuyasP/W0xPopqozqJFr/6045/tfTqRQ7/Bo6noJ1a640yLjjDzlGenHqkTCbhp5y4kaT2BS1IoTi423FOXQB1OVTpVD55jAw="
        - secure: "A9bwQIK5W8VyQlpdnoA6LhKTcllytTS/8ueyzi9Y7F6xFdD2sFnfTy6UgpFIzgtVezYJYqy7Wcr1RiC3ybOmsE4FSYRTptrEdu4Pf/nI/LRxDE+sF2kPDGrXRD8iTL5+K2h5DMbBG2NsoflC+qRgn1W9f/Ey1gMsmCyOJJCnufw="
        # Amazon S3 test bucket credentials:
        # * MC_AMAZON_S3_TEST_ACCESS_KEY_ID
        # * MC_AMAZON_S3_TEST_SECRET_ACCESS_KEY
        # * MC_AMAZON_S3_TEST_BUCKET_NAME
        # * MC_AMAZON_S3_TEST_DIRECTORY_NAME
        - secure: "DpYY9zJCMOABwBUhW5tTLRjWgKKNgkWBH/i5x2hJTSkY53erpaaqTPzs/loGbiV1Q+TUu0PWPqRQh9eovDKd2/l2taXECbQi+gY/VprlYK4rqruLXci9mxJepIp9imITiCwxZB9hYI3BDxQYBvPDx0coklEi5bG017HZNlwYQfg="
        - secure: "ONqZb6dPH8uNcCVkLH722JPhP4Zua8QjbYcj24ob27LVrjh9UbSAUVMu+3XVczY0dERsGGcqH2bhaG3WYINAs0wnbyPfbAokHtRSrIcDfSfVkDfCzJkYl7jc1Dhc/lV/pe6ygqtGZQG+Whx/dKf6DpCJmpEekeHavwVDxzC1D+4="
        - secure: "Y3poZS6KCMfAyXmAG4hvHhCtaUHLl3UwB2CYjDLp2ki86tDtG7JfEJp2Q/8C610nzBw6WlA8bdljM9dxNHR6aEGHPxLz1NsGMLw8xYZFoMrw6RMpRq6BLcraylAmVZAFC2GTClqzHMWfW6mCQ5a5OznUWsJ6n4tP0aoPLjRpUgw="
        - secure: "GHU56Kl7zaE00MZeaPqie3e8xoxLaGnh3A03xZbG8/707tPtBsPLfPDaCSQf9PSstajVjPik+tUNuOTgyz9AD5ma3dwPdJ6VhpFNS/DD8+CDlojmgEfuvaVD7Bi3sLFuop/PWrNoi0pND45lv8O8shQ1WruHEWPgYxW10vd3Q7Y="
        # Univision API test credentials:
        # * MC_UNIVISION_TEST_URL
        # * MC_UNIVISION_TEST_CLIENT_ID
        # * MC_UNIVISION_TEST_CLIENT_SECRET
        - secure: "OJQnQvZNiusSPuHDndQfPjuNW5Gp3MlzfC/d91YIdh4ftyCso8Jy1LInetml2yNhSnTVe86sCarZ4v4f3/5wfkCuJc5Y7ph0Ij6LfqXdPhVSe+HsxQoAA60EbmcH0Ho/K3Y7LZOV+dqvWcvkrfdYPUQB9Qid2tHJYv4+JndycNM="
        - secure: "U4UiJwK5fsezvZOGsgW0v6hPiqXGor0Er6DAtlb7AE/qBx5j4goHYi4SsjMGX21pzFxlo+MmT6oGFj1rDf4uoF6TXW5UZn2fLsCYXrHRaQ7hJXog+tSw7CpAoR6mlXfxti6I83ln53GIgqhpzoZXscdS21r0q/vv8aFRT7dD8Ec="
        - secure: "Fw42BMs0PDUn3ouHbeDwps28BolRQuLcHtvax25sbFd6novSIpns/01c31pZy8LkOYSb0fDqnrx3zTYh468CctJks4cDRPTn8xjPMGP5mnrOxdQbVHLFD5nqo/bpOzvdUmBWj8t7r96C8x6PNqxfsQqeinzHi1e2wMbDyxGdFHQ="
        # Superglue test feed URL:
        # * MC_SUPERGLUE_TEST_URL
        - secure: "BzZcSjsuihkDowYPRz0F2HRiZ9LbEJkPXJpL8sRTBp1exbKAyfQ2+pXm3k2d34utp/gNiLlL+GFDmm7dr9wZ82DSqouBC8UJa3gaL/AeBrdXngaJbBeUqIWiDhsZFkf5F3V0J3r+7CxEAQVhU8hAPE7LB4VFjSYgXGZfoAMcdCw="
        # Do not ask for confirmation when running ./script/mediawords_create_db.pl
        - MEDIAWORDS_CREATE_DB_DO_NOT_CONFIRM=1
        # Test PythonReadability extractor method in t/test_extractor.t
        - MC_TEST_EXTRACTOR_PYTHONREADABILITY=1
        # let tests know that they are running on travis
        - MC_SKIP_RABBIT_OPEN_FILES_LIMIT_CHECK=1
before_install:
    # Install APT packages (not PostgreSQL though)
    - ./install_scripts/install_mediacloud_system_package_dependencies.sh
    # Install Python dependencies
    - travis_retry ./install_scripts/install_python_dependencies.sh
    # Set up kernel and PostgreSQL parameters
    - ./install_scripts/set_kernel_parameters.sh
    - ./install_scripts/set_postgresql_parameters.sh
<<<<<<< HEAD
    # Set up local Media Cloud environment for Python
    - mkdir -p $HOME/mc-python
    - virtualenv $HOME/mc-python
    - source $HOME/mc-python/bin/activate
    # Install Python dependencies
    - travis_retry pip install --upgrade pip setuptools
    - travis_retry pip install --upgrade -r python_scripts/requirements.txt
=======
    # Install Media Cloud testing variant of the Python Client
    - travis_retry git clone https://github.com/berkmancenter/mediacloud-api-testing-client.git MediaCloud-API-Client/
    - travis_retry sudo pip2 install --editable MediaCloud-API-Client/
>>>>>>> 6168ccea
    # Create + switch to the Media Cloud's Perlbrew library
    - perlbrew lib create mediacloud
    - perlbrew switch @mediacloud
    # Set up Perl and module dependencies (dependencies might be restored from
    # cache into "local/" already in which case we just check if Carton is
    # happy with the current setup)
    - ./install_scripts/install_mc_perlbrew_and_modules.sh
install:
    # Use default configuration
    - cp mediawords.yml.dist mediawords.yml
    # Create PostgreSQL database
    - ./install_scripts/create_default_db_user_and_databases.sh
before_script:
    # Initialize PostgreSQL database
    - ./script/run_with_carton.sh ./script/mediawords_create_db.pl
script:
    # Start Readability service for testing "PythonReadability" extractor method on t/test_extractor.t
    - "python2 python_scripts/extractor_python_readability_server.py &"
    # Run Media Cloud's test suite, report test coverage to https://coveralls.io/r/berkmancenter/mediacloud
    - ./script/run_test_suite_for_devel_cover.sh coveralls --destroy-solr<|MERGE_RESOLUTION|>--- conflicted
+++ resolved
@@ -53,7 +53,6 @@
     # Set up kernel and PostgreSQL parameters
     - ./install_scripts/set_kernel_parameters.sh
     - ./install_scripts/set_postgresql_parameters.sh
-<<<<<<< HEAD
     # Set up local Media Cloud environment for Python
     - mkdir -p $HOME/mc-python
     - virtualenv $HOME/mc-python
@@ -61,11 +60,6 @@
     # Install Python dependencies
     - travis_retry pip install --upgrade pip setuptools
     - travis_retry pip install --upgrade -r python_scripts/requirements.txt
-=======
-    # Install Media Cloud testing variant of the Python Client
-    - travis_retry git clone https://github.com/berkmancenter/mediacloud-api-testing-client.git MediaCloud-API-Client/
-    - travis_retry sudo pip2 install --editable MediaCloud-API-Client/
->>>>>>> 6168ccea
     # Create + switch to the Media Cloud's Perlbrew library
     - perlbrew lib create mediacloud
     - perlbrew switch @mediacloud
