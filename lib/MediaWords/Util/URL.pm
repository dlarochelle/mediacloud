--- conflicted
+++ resolved
@@ -24,965 +24,6 @@
     qr#^https?://twitter.com/account/suspended#i,
 );
 
-<<<<<<< HEAD
-# Regular expressions for URL's path that, when matched, mean that the URL is a
-# homepage URL
-Readonly my @HOMEPAGE_URL_PATH_REGEXES => (
-
-    # Empty path (e.g. http://www.nytimes.com)
-    qr#^$#i,
-
-    # One or more slash (e.g. http://www.nytimes.com/, http://m.wired.com///)
-    qr#^/+$#i,
-
-    # Limited number of either all-lowercase or all-uppercase (but not both)
-    # characters and no numbers, e.g.:
-    #
-    # * /en/,
-    # * /US
-    # * /global/,
-    # * /trends/explore
-    #
-    # but not:
-    #
-    # * /oKyFAMiZMbU
-    # * /1uSjCJp
-    qr#^[a-z/\-_]{1,18}/?$#,
-    qr#^[A-Z/\-_]{1,18}/?$#,
-
-);
-
-# URL shortener hostnames
-#
-# Sources:
-# * http://www.techmaish.com/list-of-230-free-url-shorteners-services/
-# * http://longurl.org/services
-Readonly my @URL_SHORTENER_HOSTNAMES => qw/
-  0rz.tw
-  1link.in
-  1url.com
-  2.gp
-  2big.at
-  2pl.us
-  2tu.us
-  2ya.com
-  3.ly
-  307.to
-  4ms.me
-  4sq.com
-  4url.cc
-  6url.com
-  7.ly
-  a.gg
-  a.nf
-  a2a.me
-  aa.cx
-  abbrr.com
-  abcurl.net
-  ad.vu
-  adf.ly
-  adjix.com
-  afx.cc
-  all.fuseurl.com
-  alturl.com
-  amzn.to
-  ar.gy
-  arst.ch
-  atu.ca
-  azc.cc
-  b23.ru
-  b2l.me
-  bacn.me
-  bcool.bz
-  binged.it
-  bit.ly
-  bizj.us
-  bkite.com
-  bloat.me
-  bravo.ly
-  bsa.ly
-  budurl.com
-  buk.me
-  burnurl.com
-  c-o.in
-  canurl.com
-  chilp.it
-  chzb.gr
-  cl.lk
-  cl.ly
-  clck.ru
-  cli.gs
-  cliccami.info
-  clickmeter.com
-  clickthru.ca
-  clop.in
-  conta.cc
-  cort.as
-  cot.ag
-  crks.me
-  ctvr.us
-  cutt.us
-  cuturl.com
-  dai.ly
-  decenturl.com
-  dfl8.me
-  digbig.com
-  digg.com
-  disq.us
-  dld.bz
-  dlvr.it
-  do.my
-  doiop.com
-  dopen.us
-  dwarfurl.com
-  dy.fi
-  easyuri.com
-  easyurl.net
-  eepurl.com
-  esyurl.com
-  eweri.com
-  ewerl.com
-  fa.b
-  fa.by
-  fav.me
-  fb.me
-  fbshare.me
-  ff.im
-  fff.to
-  fhurl.com
-  fire.to
-  firsturl.de
-  firsturl.net
-  flic.kr
-  flq.us
-  fly2.ws
-  fon.gs
-  freak.to
-  fuseurl.com
-  fuzzy.to
-  fwd4.me
-  fwib.net
-  g.ro.lt
-  gizmo.do
-  gl.am
-  go.9nl.com
-  go.ign.com
-  go.usa.gov
-  go2.me
-  go2cut.com
-  goo.gl
-  goshrink.com
-  gowat.ch
-  gri.ms
-  gurl.es
-  hellotxt.com
-  hex.io
-  hiderefer.com
-  hmm.ph
-  hover.com
-  href.in
-  hsblinks.com
-  htxt.it
-  huff.to
-  hugeurl.com
-  hulu.com
-  hurl.it
-  hurl.me
-  hurl.ws
-  icanhaz.com
-  idek.net
-  ilix.in
-  inreply.to
-  is.gd
-  iscool.net
-  iterasi.net
-  its.my
-  ix.lt
-  j.mp
-  jijr.com
-  jmp2.net
-  just.as
-  kissa.be
-  kl.am
-  klck.me
-  korta.nu
-  krunchd.com
-  l9k.net
-  lat.ms
-  liip.to
-  liltext.com
-  lin.cr
-  linkbee.com
-  linkbun.ch
-  liurl.cn
-  ln-s.net
-  ln-s.ru
-  lnk.gd
-  lnk.in
-  lnk.ms
-  lnkd.in
-  lnkurl.com
-  loopt.us
-  lru.jp
-  lt.tl
-  lurl.no
-  macte.ch
-  mash.to
-  merky.de
-  metamark.net
-  migre.me
-  minilien.com
-  miniurl.com
-  minurl.fr
-  mke.me
-  moby.to
-  moourl.com
-  mrte.ch
-  myloc.me
-  myurl.in
-  n.pr
-  nbc.co
-  nblo.gs
-  ne1.net
-  njx.me
-  nn.nf
-  not.my
-  notlong.com
-  nsfw.in
-  nutshellurl.com
-  nxy.in
-  nyti.ms
-  o-x.fr
-  oc1.us
-  om.ly
-  omf.gd
-  omoikane.net
-  on.cnn.com
-  on.mktw.net
-  onforb.es
-  orz.se
-  ow.ly
-  pd.am
-  pic.gd
-  ping.fm
-  piurl.com
-  pli.gs
-  pnt.me
-  politi.co
-  poprl.com
-  post.ly
-  posted.at
-  pp.gg
-  profile.to
-  ptiturl.com
-  pub.vitrue.com
-  qicute.com
-  qlnk.net
-  qte.me
-  qu.tc
-  quip-art.com
-  qy.fi
-  r.im
-  rb6.me
-  read.bi
-  readthis.ca
-  reallytinyurl.com
-  redir.ec
-  redirects.ca
-  redirx.com
-  retwt.me
-  ri.ms
-  rickroll.it
-  riz.gd
-  rsmonkey.com
-  rt.nu
-  ru.ly
-  rubyurl.com
-  rurl.org
-  rww.tw
-  s4c.in
-  s7y.us
-  safe.mn
-  sameurl.com
-  sdut.us
-  shar.es
-  sharein.com
-  sharetabs.com
-  shink.de
-  shorl.com
-  short.ie
-  short.to
-  shortlinks.co.uk
-  shortna.me
-  shorturl.com
-  shoturl.us
-  shout.to
-  show.my
-  shrinkify.com
-  shrinkr.com
-  shrinkster.com
-  shrt.fr
-  shrt.st
-  shrten.com
-  shrunkin.com
-  shw.me
-  simurl.com
-  slate.me
-  smallr.com
-  smsh.me
-  smurl.name
-  sn.im
-  snipr.com
-  snipurl.com
-  snurl.com
-  sp2.ro
-  spedr.com
-  sqrl.it
-  srnk.net
-  srs.li
-  starturl.com
-  sturly.com
-  su.pr
-  surl.co.uk
-  surl.hu
-  t.cn
-  t.co
-  t.lh.com
-  ta.gd
-  tbd.ly
-  tcrn.ch
-  tgr.me
-  tgr.ph
-  thrdl.es
-  tighturl.com
-  tiniuri.com
-  tiny.cc
-  tiny.ly
-  tiny.pl
-  tiny123.com
-  tinyarro.ws
-  tinylink.in
-  tinytw.it
-  tinyuri.ca
-  tinyurl.com
-  tinyvid.io
-  tk.
-  tl.gd
-  tmi.me
-  tnij.org
-  tnw.to
-  tny.com
-  to.
-  to.ly
-  togoto.us
-  totc.us
-  toysr.us
-  tpm.ly
-  tr.im
-  tr.my
-  tra.kz
-  traceurl.com
-  trunc.it
-  turo.us
-  tweetburner.com
-  twhub.com
-  twirl.at
-  twit.ac
-  twitclicks.com
-  twitterpan.com
-  twitterurl.net
-  twitterurl.org
-  twitthis.com
-  twiturl.de
-  twurl.cc
-  twurl.nl
-  u.mavrev.com
-  u.nu
-  u6e.de
-  u76.org
-  ub0.cc
-  ulu.lu
-  updating.me
-  ur1.ca
-  url.az
-  url.co.uk
-  url.ie
-  url360.me
-  url4.eu
-  urlao.com
-  urlborg.com
-  urlbrief.com
-  urlcover.com
-  urlcut.com
-  urlenco.de
-  urlhawk.com
-  urli.nl
-  urlkiss.com
-  urlot.com
-  urlpire.com
-  urls.im
-  urlshorteningservicefortwitter.com
-  urlx.ie
-  urlx.org
-  urlzen.com
-  usat.ly
-  use.my
-  vb.ly
-  vgn.am
-  virl.com
-  vl.am
-  vm.lc
-  w3t.org
-  w55.de
-  wapo.st
-  wapurl.co.uk
-  wipi.es
-  wp.me
-  x.se
-  x.vu
-  xaddr.com
-  xeeurl.com
-  xr.com
-  xrl.in
-  xrl.us
-  xurl.es
-  xurl.jp
-  xzb.cc
-  y.ahoo.it
-  yatuc.com
-  ye.pe
-  yep.it
-  yfrog.com
-  yhoo.it
-  yiyd.com
-  youtu.be
-  yuarel.com
-  yweb.com
-  z0p.de
-  zi.ma
-  zi.mu
-  zi.pe
-  zipmyurl.com
-  zud.me
-  zurl.ws
-  zz.gd
-  zzang.kr
-  ›.ws
-  ✩.ws
-  ✿.ws
-  ❥.ws
-  ➔.ws
-  ➞.ws
-  ➡.ws
-  ➨.ws
-  ➯.ws
-  ➹.ws
-  ➽.ws
-  /;
-
-# Fixes common URL mistakes (mistypes, etc.)
-sub fix_common_url_mistakes($)
-{
-    my $url = shift;
-
-    return undef unless ( defined( $url ) );
-
-    # Fix broken URLs that look like this: http://http://www.al-monitor.com/pulse
-    $url =~ s~(https?://)https?:?//~$1~i;
-
-    # Fix URLs with only one slash after "http" ("http:/www.")
-    $url =~ s~(https?:/)(www)~$1/$2~i;
-
-    # replace backslashes with forward
-    $url =~ s/\\/\//g;
-
-    # http://newsmachete.com?page=2 -> http://newsmachete.com/?page=2
-    $url =~ s~(https?://[^/]+)\?~$1/\?~;
-
-    # trim
-    $url =~ s/^\s+//;
-    $url =~ s/\s+$//;
-
-    # add http
-    $url = "http://$url" unless ( $url =~ /^[a-z]+:/i );
-
-    return $url;
-}
-
-# Returns true if URL is in the "http" ("https") scheme
-sub is_http_url($)
-{
-    my $url = shift;
-
-    unless ( $url )
-    {
-        TRACE "URL is undefined";
-        return 0;
-    }
-
-    unless ( $url =~ /$RE{URI}{HTTP}{-scheme => '(?:http|https)'}/i )
-    {
-        TRACE "URL does not match URL's regexp";
-        return 0;
-    }
-
-    my $uri = URI->new( $url )->canonical;
-
-    unless ( $uri->scheme )
-    {
-        TRACE "Scheme is undefined for URL $url";
-        return 0;
-    }
-    unless ( $uri->scheme eq 'http' or $uri->scheme eq 'https' )
-    {
-        TRACE "Scheme is not HTTP(s) for URL $url";
-        return 0;
-    }
-
-    return 1;
-}
-
-# Returns true if URL is homepage (e.g. http://www.wired.com/) and not a child
-# page (e.g. http://m.wired.com/threatlevel/2011/12/sopa-watered-down-amendment/)
-sub is_homepage_url($)
-{
-    my $url = shift;
-
-    unless ( $url )
-    {
-        TRACE "URL is empty or undefined.";
-        return 0;
-    }
-
-    unless ( is_http_url( $url ) )
-    {
-        TRACE "URL is not valid";
-        return 0;
-    }
-
-    # Remove cruft from the URL first
-    eval { $url = normalize_url( $url ); };
-    if ( $@ )
-    {
-        TRACE "Unable to normalize URL '$url' before checking if it's a homepage: $@";
-        return 0;
-    }
-
-    # The shortened URL may lead to a homepage URL, but the shortened URL
-    # itself is not a homepage URL
-    if ( is_shortened_url( $url ) )
-    {
-        return 0;
-    }
-
-    # If we still have something for a query of the URL after the
-    # normalization, always assume that the URL is *not* a homepage
-    my $uri = URI->new( $url )->canonical;
-    if ( defined $uri->query and $uri->query . '' )
-    {
-        return 0;
-    }
-
-    my $uri_path = $uri->path;
-    foreach my $homepage_url_path_regex ( @HOMEPAGE_URL_PATH_REGEXES )
-    {
-        if ( $uri_path =~ $homepage_url_path_regex )
-        {
-            return 1;
-        }
-    }
-
-    return 0;
-}
-
-# Returns true if URL is a shortened URL (e.g. with Bit.ly)
-sub is_shortened_url($)
-{
-    my $url = shift;
-
-    unless ( $url )
-    {
-        TRACE "URL is empty or undefined.";
-        return 0;
-    }
-
-    unless ( is_http_url( $url ) )
-    {
-        TRACE "URL is not valid";
-        return 0;
-    }
-
-    my $uri = URI->new( $url )->canonical;
-    if ( defined $uri->path and ( $uri->path eq '' or $uri->path eq '/' ) )
-    {
-        # Assume that most of the URL shorteners use something like
-        # bit.ly/abcdef, so if there's no path or if it's empty, it's not a
-        # shortened URL
-        return 0;
-    }
-
-    my $uri_host = lc( $uri->host );
-    foreach my $url_shortener_hostname ( @URL_SHORTENER_HOSTNAMES )
-    {
-        if ( $uri_host eq lc( $url_shortener_hostname ) )
-        {
-            return 1;
-        }
-    }
-
-    return 0;
-}
-
-# Normalize URL:
-#
-# * Fix common mistypes, e.g. "http://http://..."
-# * Run URL through URI->canonical, i.e. standardize URL's scheme and hostname
-#   case, remove default port, uppercase all escape sequences, unescape octets
-#   that can be represented as plain characters, remove whitespace
-#   before / after the URL string)
-# * Remove #fragment
-# * Remove various ad tracking query parameters, e.g. "utm_source",
-#   "utm_medium", "PHPSESSID", etc.
-#
-# Return normalized URL on success; die() on error
-sub normalize_url($)
-{
-    my $url = shift;
-
-    unless ( $url )
-    {
-        die "URL is undefined";
-    }
-
-    $url = fix_common_url_mistakes( $url );
-
-    unless ( is_http_url( $url ) )
-    {
-        die "URL is not valid";
-    }
-
-    my $uri = URI->new( $url )->canonical;
-
-    # Remove #fragment
-    $uri->fragment( undef );
-
-    my @parameters_to_remove;
-
-    # Facebook parameters (https://developers.facebook.com/docs/games/canvas/referral-tracking)
-    @parameters_to_remove = (
-        @parameters_to_remove,
-        qw/ fb_action_ids fb_action_types fb_source fb_ref
-          action_object_map action_type_map action_ref_map
-          fsrc _fb_noscript /
-    );
-
-    # metrika.yandex.ru parameters
-    @parameters_to_remove = ( @parameters_to_remove, qw/ yclid _openstat / );
-
-    if ( $uri->host =~ /facebook\.com$/i )
-    {
-        # Additional parameters specifically for the facebook.com host
-        @parameters_to_remove = ( @parameters_to_remove, qw/ ref fref hc_location / );
-    }
-
-    if ( $uri->host =~ /nytimes\.com$/i )
-    {
-        # Additional parameters specifically for the nytimes.com host
-        @parameters_to_remove = (
-            @parameters_to_remove,
-            qw/ emc partner _r hp inline smid WT.z_sma bicmp bicmlukp bicmst bicmet abt
-              abg /
-        );
-    }
-
-    if ( $uri->host =~ /livejournal\.com$/i )
-    {
-        # Additional parameters specifically for the livejournal.com host
-        @parameters_to_remove = ( @parameters_to_remove, qw/ thread nojs / );
-    }
-
-    if ( $uri->host =~ /google\./i )
-    {
-        # Additional parameters specifically for the google.[com,lt,...] host
-        @parameters_to_remove = ( @parameters_to_remove, qw/ gws_rd ei / );
-    }
-
-    # Some other parameters (common for tracking session IDs, advertising, etc.)
-    @parameters_to_remove = (
-        @parameters_to_remove,
-        qw/ PHPSESSID PHPSESSIONID
-          cid s_cid sid ncid ir
-          ref oref eref
-          ns_mchannel ns_campaign ITO
-          wprss custom_click source
-          feedName feedType
-          skipmobile skip_mobile
-          altcast_code /
-    );
-
-    # Make the sorting default (e.g. on Reddit)
-    # Some other parameters (common for tracking session IDs, advertising, etc.)
-    push( @parameters_to_remove, 'sort' );
-
-    # Some Australian websites append the "nk" parameter with a tracking hash
-    my @nk_values = $uri->query_param( 'nk' );
-    foreach my $nk_value ( @nk_values )
-    {
-        if ( $nk_value =~ /^[0-9a-fA-F]+$/i )
-        {
-            push( @parameters_to_remove, 'nk' );
-            last;
-        }
-    }
-
-    # Delete the "empty" parameter (e.g. in http://www-nc.nytimes.com/2011/06/29/us/politics/29marriage.html?=_r%3D6)
-    push( @parameters_to_remove, '' );
-
-    # Remove cruft parameters
-    foreach my $parameter ( @parameters_to_remove )
-    {
-        $uri->query_param_delete( $parameter );
-    }
-
-    my @parameters = $uri->query_param;
-    foreach my $parameter ( @parameters )
-    {
-        # Remove parameters that start with '_' (e.g. '_cid') because they're
-        # more likely to be the tracking codes
-        if ( $parameter =~ /^_/ )
-        {
-            $uri->query_param_delete( $parameter );
-        }
-
-        # Remove GA parameters, current and future (e.g. "utm_source",
-        # "utm_medium", "ga_source", "ga_medium")
-        # (https://support.google.com/analytics/answer/1033867?hl=en)
-        elsif ( $parameter =~ /^ga_/ or $parameter =~ /^utm_/ )
-        {
-            $uri->query_param_delete( $parameter );
-        }
-    }
-
-    return $uri->as_string;
-}
-
-# unescaping octets that can be better represented as plain characters. stolen from URI::canonical to avoid very
-# expensive URI->new( $url )->canonical() call
-sub _normalize_url_octets
-{
-    my ( $url ) = @_;
-
-    my $mark       = q(-_.!~*'());
-    my $unreserved = "A-Za-z0-9\Q$mark\E";
-
-    $url =~ s{%([0-9a-fA-F]{2})}
-                { my $a = chr(hex($1));
-                      $a =~ /^[$unreserved]\z/o ? $a : "%\U$1"
-                    }ge;
-
-    return $url;
-}
-
-# do some simple transformations on a URL to make it match other equivalent
-# URLs as well as possible; normalization is "lossy" (makes the whole URL
-# lowercase, removes subdomain parts "m.", "data.", "news.", ... in some cases)
-sub normalize_url_lossy($)
-{
-    my $url = shift;
-
-    return undef unless ( $url );
-
-    $url = fix_common_url_mistakes( $url );
-
-    $url = lc( $url );
-
-    # r2.ly redirects through the hostname, ala http://543.r2.ly
-    if ( $url !~ /r2\.ly/ )
-    {
-        $url =~
-s/^(https?:\/\/)(m|beta|media|data|image|www?|cdn|topic|article|news|archive|blog|video|search|preview|shop|sports?|act|donate|press|web|photos?|\d+?).?\.(.*\.)/$1$3/i;
-    }
-
-    # collapse the vast array of http://pronkraymond83483.podomatic.com/ urls into http://pronkpops.podomatic.com/
-    $url =~ s~http://.*pron.*\.podomatic\.com~http://pronkpops.podomatic.com~;
-
-    # get rid of anchor text
-    $url =~ s/\#.*//;
-
-    # get rid of multiple slashes in a row
-    $url =~ s/(\/\/.*\/)\/+/$1/;
-
-    $url =~ s/^https:/http:/;
-
-    $url = _normalize_url_octets( $url );
-
-    # add trailing slash
-    $url .= '/' if ( $url =~ m~https?://[^/]*$~ );
-
-    return $url;
-}
-
-# Return hostname of an URL
-sub get_url_host($)
-{
-    my $url = shift;
-
-    unless ( $url )
-    {
-        die "URL is empty or undefined.";
-    }
-
-    $url = fix_common_url_mistakes( $url );
-
-    # URI::Split returns auth info together with host so parsing with URI here
-    my $uri = URI->new( $url )->canonical;
-    return $uri->host;
-}
-
-# Return a truncated form of URL's host (domain) that distinguishes it from others, e.g.:
-#
-# * www.whitehouse.gov => whitehouse.gov
-# * www.blogspot.com => blogspot.com
-# * kardashian.blogspot.com => kardashian.blogspot.com
-#
-# Return original URL if unable to process the URL;
-sub get_url_distinctive_domain($)
-{
-    my $url = shift;
-
-    $url = fix_common_url_mistakes( $url );
-
-    my $host;
-    eval { $host = get_url_host( $url ) };
-    unless ( $host )
-    {
-        return $url;
-    }
-
-    my $name_parts = [ split( /\./, $host ) ];
-
-    my $n = @{ $name_parts } - 1;
-
-    my $domain;
-    if ( $host =~ /\.(gov|org|com?)\...$/i )
-    {
-        # foo.co.uk -> foo.co.uk instead of co.uk
-        $domain = join( ".", ( $name_parts->[ $n - 2 ], $name_parts->[ $n - 1 ], $name_parts->[ $n ] ) );
-    }
-    elsif ( $host =~ /\.(edu|gov)$/i )
-    {
-        $domain = join( ".", ( $name_parts->[ $n - 2 ], $name_parts->[ $n - 1 ] ) );
-    }
-    elsif ( $host =~
-        /go.com|wordpress.com|blogspot|livejournal.com|privet.ru|wikia.com|feedburner.com|24open.ru|patch.com|tumblr.com/i )
-    {
-        # identify sites in these domains as the whole host name (abcnews.go.com instead of go.com)
-        $domain = $host;
-    }
-    else
-    {
-        $domain = join( ".", $name_parts->[ $n - 1 ] || '', $name_parts->[ $n ] || '' );
-    }
-
-    return lc( $domain );
-}
-
-# given a <meta ...> tag, return the url from the content="url=XXX" attribute.  return undef
-# if no such url is found.
-sub _get_meta_refresh_url_from_tag
-{
-    my ( $tag, $base_url ) = @_;
-
-    return undef unless ( $tag =~ m~http-equiv\s*?=\s*?["']\s*?refresh\s*?["']~i );
-
-    my $url;
-
-    if ( $tag =~ m~content\s*?=\s*?"\d*?\s*?;?\s*?URL\s*?=\s*?'(.+?)'~i )
-    {
-        # content="url='http://foo.bar'"
-        $url = $1;
-    }
-    elsif ( $tag =~ m~content\s*?=\s*?'\d*?\s*?;?\s*?URL\s*?=\s*?"(.+?)"~i )
-    {
-        # content="url='http://foo.bar'"
-        $url = $1;
-    }
-    elsif ( $tag =~ m~content\s*?=\s*?["']\d*?\s*?;?\s*?URL\s*?=\s*?(.+?)["']~i )
-    {
-        $url = $1;
-    }
-
-    return undef unless ( $url );
-
-    return $url if ( is_http_url( $url ) );
-
-    return URI->new_abs( $url, $base_url )->as_string if ( $base_url );
-
-    return undef;
-}
-
-# From the provided HTML, determine the <meta http-equiv="refresh" /> URL (if any)
-sub meta_refresh_url_from_html($;$)
-{
-    my ( $html, $base_url ) = @_;
-
-    while ( $html =~ m~(<\s*meta[^>]+>)~gi )
-    {
-        my $tag = $1;
-
-        my $url = _get_meta_refresh_url_from_tag( $tag, $base_url );
-
-        return $url if ( $url );
-    }
-
-    return undef;
-}
-
-# From the provided HTML, determine the <link rel="canonical" /> URL (if any)
-sub link_canonical_url_from_html($;$)
-{
-    my ( $html, $base_url ) = @_;
-
-    my $url = undef;
-    while ( $html =~ m~(<\s*?link.+?>)~gi )
-    {
-        my $link_element = $1;
-
-        if ( $link_element =~ m~rel\s*?=\s*?["']\s*?canonical\s*?["']~i )
-        {
-            if ( $link_element =~ m~href\s*?=\s*?["'](.+?)["']~i )
-            {
-                $url = $1;
-                if ( $url )
-                {
-                    if ( $url !~ /$RE{URI}/ )
-                    {
-                        # Maybe it's absolute path?
-                        if ( $base_url )
-                        {
-                            my $uri = URI->new_abs( $url, $base_url );
-                            return $uri->as_string;
-                        }
-                        else
-                        {
-                            TRACE "HTML <link rel=\"canonical\"/> found, but the new URL ($url) doesn't seem to be valid.";
-                        }
-                    }
-                    else
-                    {
-                        # Looks like URL, so return it
-                        return $url;
-                    }
-                }
-            }
-        }
-    }
-
-    return undef;
-}
-
-=======
->>>>>>> 6168ccea
 # Fetch the URL, evaluate HTTP / HTML redirects; return URL and data after all
 # those redirects; die() on error
 sub url_and_data_after_redirects($;$$)
