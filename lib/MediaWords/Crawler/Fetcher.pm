package MediaWords::Crawler::Fetcher;
use Modern::Perl "2013";
use MediaWords::CommonLibs;

use strict;

use LWP::UserAgent;

use MediaWords::DB;
use DBIx::Simple::MediaWords;
<<<<<<< HEAD
use MediaWords::Util::Config;
use MediaWords::Util::SQL;
=======
use MediaWords::Util::Web;
>>>>>>> 29b9753a

sub new
{
    my ( $class, $engine ) = @_;

    my $self = {};
    bless( $self, $class );

    $self->engine( $engine );

    return $self;
}

# alarabiya uses an interstitial that requires javascript.  if the download url
# matches alarabiya and returns the 'requires JavaScript' page, manually parse
# out the necessary cookie and add it to the $ua so that the request will work
sub fix_alarabiya_response
{
    my ( $download, $ua, $response ) = @_;

    return $response unless ( $download->{ url } =~ /alarabiya/ );

    if ( $response->content !~ /This site requires JavaScript and Cookies to be enabled/ )
    {
        return $response;
    }

    if ( $response->content =~ /setCookie\('([^']+)', '([^']+)'/ )
    {
        my $response = $ua->get( $download->{ url }, Cookie => "$1=$2" );

        return $response;
    }
    else
    {
        warn( "Unable to parse cookie from alarabiya: " . $response->content );
        return $response;
    }
}

<<<<<<< HEAD
# cache domain http auth lookup from config
my $_domain_http_auth_lookup;

sub _get_domain_http_auth_lookup
{
    return $_domain_http_auth_lookup if ( defined( $_domain_http_auth_lookup ) );

    my $config = MediaWords::Util::Config::get_config;

    my $domains = $config->{ mediawords }->{ crawler_authenticated_domains };

    map { $_domain_http_auth_lookup->{ lc( $_->{ domain } ) } = $_ } @{ $domains };

    return $_domain_http_auth_lookup;
}

# if there are http auth credentials for the requested site, add them to the request
sub add_http_auth
{
    my ( $download, $request ) = @_;

    my $auth_lookup ||= _get_domain_http_auth_lookup();

    my $domain = MediaWords::Util::URL::get_url_domain( $download->{ url } );

    if ( my $auth = $auth_lookup->{ lc( $domain ) } )
    {
        $request->authorization_basic( $auth->{ user }, $auth->{ password } );
    }
}

=======
>>>>>>> 29b9753a
sub do_fetch
{
    my ( $download, $dbs ) = @_;

    $download->{ download_time } = MediaWords::Util::SQL::sql_now;
    $download->{ state }         = 'fetching';

    $dbs->update_by_id( "downloads", $download->{ downloads_id }, $download );

<<<<<<< HEAD
    my $ua     = LWP::UserAgent->new();
    my $config = MediaWords::Util::Config::get_config;

    $ua->from( $config->{ mediawords }->{ owner } );
    $ua->agent( $config->{ mediawords }->{ user_agent } );
    $ua->cookie_jar( {} );

    $ua->timeout( 20 );
    $ua->max_size( 1024 * 1024 );
    $ua->max_redirect( 15 );
    $ua->env_proxy;
=======
    my $ua = MediaWords::Util::Web::UserAgent;
>>>>>>> 29b9753a

    my $request = HTTP::Request->new( GET => $download->{ url } );

    add_http_auth( $download, $request );

    my $response = $ua->request( $request );

    $response = fix_alarabiya_response( $download, $ua, $response );

    return $response;
}

sub fetch_download
{
    my ( $self, $download ) = @_;

    my $dbs = $self->engine->dbs;

    return do_fetch( $download, $dbs );
}

# calling engine
sub engine
{
    if ( $_[ 1 ] )
    {
        $_[ 0 ]->{ engine } = $_[ 1 ];
    }

    return $_[ 0 ]->{ engine };
}

1;<|MERGE_RESOLUTION|>--- conflicted
+++ resolved
@@ -8,12 +8,9 @@
 
 use MediaWords::DB;
 use DBIx::Simple::MediaWords;
-<<<<<<< HEAD
 use MediaWords::Util::Config;
 use MediaWords::Util::SQL;
-=======
 use MediaWords::Util::Web;
->>>>>>> 29b9753a
 
 sub new
 {
@@ -54,7 +51,6 @@
     }
 }
 
-<<<<<<< HEAD
 # cache domain http auth lookup from config
 my $_domain_http_auth_lookup;
 
@@ -86,8 +82,6 @@
     }
 }
 
-=======
->>>>>>> 29b9753a
 sub do_fetch
 {
     my ( $download, $dbs ) = @_;
@@ -97,21 +91,7 @@
 
     $dbs->update_by_id( "downloads", $download->{ downloads_id }, $download );
 
-<<<<<<< HEAD
-    my $ua     = LWP::UserAgent->new();
-    my $config = MediaWords::Util::Config::get_config;
-
-    $ua->from( $config->{ mediawords }->{ owner } );
-    $ua->agent( $config->{ mediawords }->{ user_agent } );
-    $ua->cookie_jar( {} );
-
-    $ua->timeout( 20 );
-    $ua->max_size( 1024 * 1024 );
-    $ua->max_redirect( 15 );
-    $ua->env_proxy;
-=======
     my $ua = MediaWords::Util::Web::UserAgent;
->>>>>>> 29b9753a
 
     my $request = HTTP::Request->new( GET => $download->{ url } );
 
