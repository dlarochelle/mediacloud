package MediaWords::DBI::Stories;
use Modern::Perl "2012";
use MediaWords::CommonLibs;

# various helper functions for stories

use strict;

use Encode;

use MediaWords::Util::BigPDLVector qw(vector_new vector_set vector_dot vector_normalize);
use MediaWords::Util::HTML;
use MediaWords::Util::Web;
use MediaWords::Tagger;
use MediaWords::Util::Config;
use MediaWords::DBI::StoriesTagsMapMediaSubtables;
use MediaWords::DBI::Downloads;
use List::Compare;

my $_tags_id_cache = {};

# get cached id of the tag.  create the tag if necessary.
# we need this to make tag lookup very fast for add_default_tags
sub _get_tags_id
{
    my ( $db, $tag_sets_id, $term ) = @_;

    if ( $_tags_id_cache->{ $tag_sets_id }->{ $term } )
    {
        return $_tags_id_cache->{ $tag_sets_id }->{ $term };
    }

    my $tag = $db->find_or_create(
        'tags',
        {
            tag         => $term,
            tag_sets_id => $tag_sets_id
        }
    );

    $_tags_id_cache->{ $tag_sets_id }->{ $term } = $tag->{ tags_id };

    return $tag->{ tags_id };
}

sub _get_full_text_from_rss
{
    my ( $db, $story ) = @_;

    my $ret = html_strip( $story->{ title } || '' ) . "\n" . html_strip( $story->{ description } || '' );

    return $ret;
}

# get the combined story title, story description, and download text of the text
sub _get_text_from_download_text
{
    my ( $story, $download_texts ) = @_;

    return join( "\n***\n\n",
        html_strip( $story->{ title }       || '' ),
        html_strip( $story->{ description } || '' ),
        @{ $download_texts } );
}

# get the concatenation of the story title and description and all of the download_texts associated with the story
sub get_text
{
    my ( $db, $story ) = @_;

    if ( _has_full_text_rss( $db, $story ) )
    {
        return _get_full_text_from_rss( $db, $story );
    }

    my $download_texts = $db->query(
        <<"EOF",
        SELECT download_text
        FROM download_texts AS dt,
             downloads AS d
        WHERE d.downloads_id = dt.downloads_id
              AND d.stories_id = ?
        ORDER BY d.downloads_id ASC
EOF
        $story->{ stories_id }
    )->flat;

    my $pending_download = $db->query(
        <<"EOF",
        SELECT downloads_id
        FROM downloads
        WHERE extracted = 'f'
              AND stories_id = ?
              AND type = 'content'
EOF
        $story->{ stories_id }
    )->hash;

    if ( $pending_download )
    {
        push( @{ $download_texts }, "(downloads pending extraction)" );
    }

    return _get_text_from_download_text( $story, $download_texts );

}

# Like get_text but it doesn't include both the rss information and the extracted text.
# Including both could cause some sentences to appear twice and throw off our word counts.
sub get_text_for_word_counts
{
    my ( $db, $story ) = @_;

    if ( _has_full_text_rss( $db, $story ) )
    {
        return _get_full_text_from_rss( $db, $story );
    }

    return get_extracted_text( $db, $story );
}

sub get_first_download
{
    my ( $db, $story ) = @_;

    return $db->query(
        <<"EOF",
        SELECT *
        FROM downloads
        WHERE stories_id = ?
        ORDER BY sequence ASC
        LIMIT 1
EOF
        $story->{ stories_id }
    )->hash();
}

sub is_fully_extracted
{
    my ( $db, $story ) = @_;

    my ( $bool ) = $db->query(
        <<"EOF",
        SELECT BOOL_AND(extracted)
        FROM downloads
        WHERE stories_id = ?
EOF
        $story->{ stories_id }
    )->flat();

    say STDERR "is_fully_extracted query returns $bool";

    if ( defined( $bool ) && $bool )
    {
        return 1;
    }
    else
    {
        return 0;
    }
}

sub get_content_for_first_download
{
    my ( $db, $story ) = @_;

    my $first_download = get_first_download( $db, $story );

    say STDERR "got first_download " . Dumper( $first_download );

    if ( $first_download->{ state } ne 'success' )
    {
        return;
    }

    my $content_ref = MediaWords::DBI::Downloads::fetch_content( $first_download );

    return $content_ref;
}

# store any content returned by the tagging module in the downloads table
sub _store_tags_content
{
    my ( $db, $story, $module, $tags ) = @_;

    if ( !$tags->{ content } )
    {
        return;
    }

    my $download = $db->query(
        <<"EOF",
        SELECT *
        FROM downloads
        WHERE stories_id = ?
              AND type = 'content'
        ORDER BY downloads_id ASC
        LIMIT 1
EOF
        $story->{ stories_id }
    )->hash;

    my $tags_download = $db->create(
        'downloads',
        {
            feeds_id      => $download->{ feeds_id },
            stories_id    => $story->{ stories_id },
            parent        => $download->{ downloads_id },
            url           => $download->{ url },
            host          => $download->{ host },
            download_time => 'NOW()',
            type          => $module,
            state         => 'pending',
            priority      => 10,
            sequence      => 1
        }
    );

    #my $content = $tags->{content};

    MediaWords::DBI::Downloads::store_content( $db, $tags_download, \$tags->{ content } );
}

sub get_existing_tags
{
    my ( $db, $story, $module ) = @_;

    my $tag_set = $db->find_or_create( 'tag_sets', { name => $module } );

    my $ret = $db->query(
        <<"EOF",
        SELECT stm.tags_id
        FROM stories_tags_map AS stm,
             tags
        WHERE stories_id = ?
              AND stm.tags_id = tags.tags_id
              AND tags.tag_sets_id = ?
EOF
        $story->{ stories_id },
        $tag_set->{ tag_sets_id }
    )->flat;

    return $ret;
}

sub get_existing_tags_as_string
{
    my ( $db, $stories_id ) = @_;

    # Take note of the old tags
    my $tags = $db->query(
        <<"EOF",
            SELECT stm.stories_id,
                   CAST(ARRAY_AGG(ts.name || ':' || t.tag) AS TEXT) AS tags
            FROM tags t,
                 stories_tags_map stm,
                 tag_sets ts
            WHERE t.tags_id = stm.tags_id
                  AND stm.stories_id = ?
                  AND t.tag_sets_id = ts.tag_sets_id
            GROUP BY stm.stories_id,
                     t.tag_sets_id
            ORDER BY tags
            LIMIT 1
EOF
        $stories_id
    )->hash;

    if ( ref( $tags ) eq 'HASH' and $tags->{ stories_id } )
    {
        $tags = $tags->{ tags };
    }
    else
    {
        $tags = '';
    }

    return $tags;
}

# add a tags list as returned by MediaWords::Tagger::get_tags_for_modules to the database.
# handle errors from the tagging module.
# store any content returned by the tagging module.
sub _add_module_tags
{
    my ( $db, $story, $module, $tags ) = @_;

    if ( !$tags->{ tags } )
    {
        print STDERR "tagging error - module: $module story: $story->{stories_id} error: $tags->{error}\n";
        return;
    }

    my $tag_set = $db->find_or_create( 'tag_sets', { name => $module } );

    $db->query(
        <<"EOF",
        DELETE FROM stories_tags_map AS stm USING tags AS t
        WHERE stm.tags_id = t.tags_id
              AND t.tag_sets_id = ?
              AND stm.stories_id = ?
EOF
        $tag_set->{ tag_sets_id },
        $story->{ stories_id }
    );

    my @terms = @{ $tags->{ tags } };

    #print STDERR "tags [$module]: " . join( ',', map { "<$_>" } @terms ) . "\n";

    my @tags_ids = map { _get_tags_id( $db, $tag_set->{ tag_sets_id }, $_ ) } @terms;

    #my $existing_tags = _get_existing_tags( $db, $story, $module );
    #my $lc = List::Compare->new( \@tags_ids, $existing_tags );
    #@tags_ids = $lc->get_Lonly();

    $db->dbh->do( "COPY stories_tags_map (stories_id, tags_id) FROM STDIN" );
    for my $tags_id ( @tags_ids )
    {
        $db->dbh->pg_putcopydata( $story->{ stories_id } . "\t" . $tags_id . "\n" );
    }

    $db->dbh->pg_endcopy();

    my $media_id = $story->{ media_id };
    my $subtable_name =
      MediaWords::DBI::StoriesTagsMapMediaSubtables::get_or_create_sub_table_name_for_media_id( $media_id );

    $db->query(
        <<"EOF",
        DELETE FROM $subtable_name AS stm USING tags AS t
        WHERE stm.tags_id = t.tags_id
              AND t.tag_sets_id = ?
              AND stm.stories_id = ?
EOF
        $tag_set->{ tag_sets_id },
        $story->{ stories_id }
    );

    $db->dbh->do( "COPY $subtable_name (media_id, publish_date, stories_id, tags_id, tag_sets_id) FROM STDIN" );
    for my $tags_id ( @tags_ids )
    {
        my $put_statement =
          join( "\t", $media_id, $story->{ publish_date }, $story->{ stories_id }, $tags_id, $tag_set->{ tag_sets_id } ) .
          "\n";
        $db->dbh->pg_putcopydata( $put_statement );
    }
    $db->dbh->pg_endcopy();

    _store_tags_content( $db, $story, $module, $tags );
}

# add tags for all default modules to the story in the database.
# handle errors and store any content returned by the tagging module.
sub add_default_tags
{
    my ( $db, $story ) = @_;

    my $text = get_text( $db, $story );

    my $default_tag_modules_list = MediaWords::Util::Config::get_config->{ mediawords }->{ default_tag_modules };
    $default_tag_modules_list ||= 'NYTTopics';

    my $default_tag_modules = [ split( /[,\s+]/, $default_tag_modules_list ) ];

    my $module_tags = MediaWords::Tagger::get_tags_for_modules( $text, $default_tag_modules );

    for my $module ( keys( %{ $module_tags } ) )
    {
        _add_module_tags( $db, $story, $module, $module_tags->{ $module } );
    }

    return $module_tags;
}

sub get_media_source_for_story
{
    my ( $db, $story ) = @_;

    my $medium = $db->query(
        <<"EOF",
        SELECT *
        FROM media
        WHERE media_id = ?
EOF
        $story->{ media_id }
    )->hash;

    return $medium;
}

sub update_rss_full_text_field
{
    my ( $db, $story ) = @_;

    my $medium = get_media_source_for_story( $db, $story );

    my $full_text_in_rss = 0;

    if ( $medium->{ full_text_rss } )
    {
        $full_text_in_rss = 1;
    }

    #This is a temporary hack to work around a bug in XML::FeedPP
    # Item description() will sometimes return a hash instead of text. In Handler.pm we replaced the hash ref with ''
    if ( defined( $story->{ description } ) && ( length( $story->{ description } ) == 0 ) )
    {
        $full_text_in_rss = 0;
    }

    if ( defined( $story->{ full_text_rss } ) && ( $story->{ full_text_rss } != $full_text_in_rss ) )
    {
        $story->{ full_text_rss } = $full_text_in_rss;
        $db->query(
            <<"EOF",
            UPDATE stories
            SET full_text_rss = ?
            WHERE stories_id = ?
EOF
            $full_text_in_rss, $story->{ stories_id }
        );
    }

    return $story;
}

sub _has_full_text_rss
{
    my ( $db, $story ) = @_;

    return $story->{ full_text_rss };
}

# query the download and call fetch_content
sub fetch_content
{
    my ( $db, $story ) = @_;

    my $download = $db->query(
        <<"EOF",
        SELECT *
        FROM downloads
        WHERE stories_id = ?
EOF
        $story->{ stories_id }
    )->hash;
    return MediaWords::DBI::Downloads::fetch_content( $download );
}

# get the tags for the given module associated with the given story from the db
sub get_db_module_tags
{
    my ( $db, $story, $module ) = @_;

    my $tag_set = $db->find_or_create( 'tag_sets', { name => $module } );

    return $db->query(
        <<"EOF",
        SELECT t.tags_id AS tags_id,
               t.tag_sets_id AS tag_sets_id,
               t.tag AS tag
        FROM stories_tags_map AS stm,
             tags AS t,
             tag_sets AS ts
        WHERE stm.stories_id = ?
              AND stm.tags_id = t.tags_id
              AND t.tag_sets_id = ts.tag_sets_id
              AND ts.name = ?
EOF
        $story->{ stories_id },
        $module
    )->hashes;
}

sub get_extracted_text
{
    my ( $db, $story ) = @_;

    my $download_texts = $db->query(
        <<"EOF",
        SELECT dt.download_text
        FROM downloads AS d,
             download_texts AS dt
        WHERE dt.downloads_id = d.downloads_id
              AND d.stories_id = ?
        ORDER BY d.downloads_id
EOF
        $story->{ stories_id }
    )->hashes;

    return join( ". ", map { $_->{ download_text } } @{ $download_texts } );
}

sub get_extracted_html_from_db
{
    my ( $db, $story ) = @_;

    my $download_texts = $db->query(
        "select dt.* from downloads d, download_texts dt " .
          "  where dt.downloads_id = d.downloads_id and d.stories_id = ? order by d.downloads_id",
        $story->{ stories_id }
    )->hashes;

    return join( "\n", map { MediaWords::DBI::DownloadTexts::get_extracted_html_from_db( $db, $_ ) } @{ $download_texts } );
}

sub get_first_download_for_story
{
    my ( $db, $story ) = @_;

    my $download = $db->query(
        <<"EOF",
        SELECT *
        FROM downloads
        WHERE stories_id = ?
        ORDER BY downloads_id ASC
        LIMIT 1
EOF
        $story->{ stories_id }
    )->hash;

    return $download;
}

sub get_initial_download_content
{
    my ( $db, $story ) = @_;

    my $download = get_first_download_for_story( $db, $story );

    my $content = MediaWords::DBI::Downloads::fetch_content( $download );

    return $content;
}

# get word vectors for the top 1000 words for each story.
# add a { vector } field to each story where the vector for each
# query is the list of the counts of each word, with each word represented
# by an index value shared across the union of all words for all stories.
# if keep_words is true, also add a { words } field to each story
# with the list of words for each story in { stem => s, term => s, stem_count => s } form.
# if a { words } field is present, reuse that field rather than querying
# the data from the database.
# if $num_words is included, use $num_words max words per story.  default to 100.
# if $stopword_length is included, use 'tiny', 'short', or 'long'.  default to 'short'.
sub add_word_vectors
{
    my ( $db, $stories, $keep_words, $num_words, $stopword_length ) = @_;

    $num_words ||= 100;

    $stopword_length ||= 'short';

    die( "unknown stopword_length '$stopword_length'" ) unless ( grep { $_ eq $stopword_length } qw(tiny short long) );

    my $word_hash;

    my $i               = 0;
    my $next_word_index = 0;
    for my $story ( @{ $stories } )
    {
        print STDERR "add_word_vectors: " . $i++ . "[ $story->{ stories_id } ]\n" unless ( $i % 100 );

        my $sw_check;
        if ( $stopword_length eq 'tiny' )
        {
            $sw_check = '';
        }
        else
        {
<<<<<<< HEAD
            $sw_check = "AND NOT is_stop_stem( '$stopword_length', ssw.stem, ssw.language )";
        }

        my $words = $story->{ words } || $db->query(
            <<"EOF",
            SELECT ssw.stem,
                   MIN(ssw.term) AS term,
                   SUM(stem_count) AS stem_count
            FROM story_sentence_words AS ssw
            WHERE ssw.stories_id = ?
                  $sw_check
            GROUP BY ssw.stem
            ORDER BY SUM(stem_count) DESC
            LIMIT ?
EOF
            $story->{ stories_id },
            $num_words
        )->hashes;
=======
            $sw_check = "and not is_stop_stem( '$stopword_length', ssw.stem )";
        }

        my $words = $story->{ words }
          || $db->query(
            "select ssw.stem, min( ssw.term ) term, sum( stem_count ) stem_count from story_sentence_words ssw " .
              "  where ssw.stories_id = ? " . " $sw_check " . "  group by ssw.stem order by sum( stem_count ) desc limit ? ",
            $story->{ stories_id },
            $num_words
          )->hashes;
>>>>>>> 77b5e8d7

        $story->{ vector } = [ 0 ];

        for my $word ( @{ $words } )
        {
            if ( !defined( $word_hash->{ $word->{ stem } } ) )
            {
                $word_hash->{ $word->{ stem } } = $next_word_index++;
            }

            my $word_index = $word_hash->{ $word->{ stem } };

            $story->{ vector }->[ $word_index ] = $word->{ stem_count };
        }

        if ( $keep_words )
        {
            print STDERR "keep words: " . scalar( @{ $words } ) . "\n";
            $story->{ words } = $words;
        }
    }

    return $stories;
}

# add a { similarities } field that holds the cosine similarity scores between each of the
# stories to each other story.  Assumes that a { vector } has been added to each story
# using add_word_vectors above.
sub add_cos_similarities
{
    my ( $db, $stories ) = @_;

    return if ( !@{ $stories } );

    die( "must call add_word_vectors before add_cos_similarities" ) if ( !$stories->[ 0 ]->{ vector } );

    my $num_words = List::Util::max( map { scalar( @{ $_->{ vector } } ) } @{ $stories } );

    if ( $num_words )
    {
        print STDERR "add_cos_similarities: create normalized pdl vectors ";
        for my $story ( @{ $stories } )
        {
            print STDERR ".";
            my $pdl_vector = vector_new( $num_words );

            for my $i ( 0 .. $num_words - 1 )
            {
                vector_set( $pdl_vector, $i, $story->{ vector }->[ $i ] );
            }
            $story->{ pdl_norm_vector } = vector_normalize( $pdl_vector );
            $story->{ vector }          = undef;
        }
        print STDERR "\n";
    }

    print STDERR "add_cos_similarities: adding sims\n";
    for my $i ( 0 .. $#{ $stories } )
    {
        print STDERR "sims: $i / $#{ $stories }: ";
        $stories->[ $i ]->{ cos }->[ $i ] = 1;

        for my $j ( $i + 1 .. $#{ $stories } )
        {
            print STDERR "." unless ( $j % 100 );
            my $sim = 0;
            if ( $num_words )
            {
                $sim = vector_dot( $stories->[ $i ]->{ pdl_norm_vector }, $stories->[ $j ]->{ pdl_norm_vector } );
            }

            $stories->[ $i ]->{ similarities }->[ $j ] = $sim;
            $stories->[ $j ]->{ similarities }->[ $i ] = $sim;
        }

        print STDERR "\n";
    }

    map { $_->{ pdl_norm_vector } = undef } @{ $stories };
}

# Determines if similar story already exist in the database
# Note that calling this function on stories already in the database makes no sense.
sub is_new
{
    my ( $dbs, $story ) = @_;

<<<<<<< HEAD
    my $db_story = $dbs->query(
        <<"EOF",
        SELECT *
        FROM stories
        WHERE guid = ?
              AND media_id = ?
EOF
        $story->{ guid }, $story->{ media_id }
    )->hash;
=======
    # try restricting to the last day first, since this will hit the much smaller stories_guid_recent index
    my $db_story = $dbs->query( <<END, $story->{ guid }, $story->{ media_id } )->hash;
select * from stories where guid = ? and media_id = ? and publish_date > now() - '1 day'::interval
END

    $db_story ||= $dbs->query( <<END, $story->{ guid }, $story->{ media_id } )->hash;
select * from stories where guid = ? and media_id = ?
END
>>>>>>> 77b5e8d7

    if ( !$db_story )
    {

        my $date = DateTime->from_epoch( epoch => Date::Parse::str2time( $story->{ publish_date } ) );

        my $start_date = $date->subtract( hours => 12 )->iso8601();
        my $end_date = $date->add( hours => 12 )->iso8601();

      # TODO -- DRL not sure if assuming UTF-8 is a good idea but will experiment with this code from the gsoc_dsheets branch
        my $title;

        # This unicode decode may not be necessary! XML::Feed appears to at least /sometimes/ return
        # character strings instead of byte strings. Decoding a character string is an error. This code now
        # only fails if a non-ASCII byte-string is returned from XML::Feed.

        # very misleadingly named function checks for unicode character string
        # in perl's internal representation -- not a byte-string that contains UTF-8
        # data

        if ( Encode::is_utf8( $story->{ title } ) )
        {
            $title = $story->{ title };
        }
        else
        {

            # TODO: A utf-8 byte string is only highly likely... we should actually examine the HTTP
            #   header or the XML pragma so this doesn't explode when given another encoding.
            $title = decode( 'utf-8', $story->{ title } );
        }

        #say STDERR "Searching for story by title";

        $db_story = $dbs->query(
<<<<<<< HEAD
            <<"EOF",
            SELECT *
            FROM stories
            WHERE title = ?
                  AND media_id = ?
                  AND publish_date BETWEEN DATE '$start_date' AND DATE '$end_date' FOR UPDATE
EOF
            $title,
            $story->{ media_id }
=======
            "select * from stories where title = ? and media_id = ? " .
              "and publish_date between ?::date and ?::date for update",
            $title, $story->{ media_id },
            $start_date, $end_date
>>>>>>> 77b5e8d7
        )->hash;
    }

    if ( !$db_story )
    {
        return 1;
    }
    else
    {
        return 0;
    }
}

# re-extract the story for the given download
sub reextract_download
{
    my ( $db, $download ) = @_;

    return if ( $download->{ url } =~ /jpg|pdf|doc|mp3|mp4$/i );

    eval { MediaWords::DBI::Downloads::process_download_for_extractor( $db, $download, "restore", 1, 1 ); };
    warn "extract error processing download $download->{ downloads_id }" if ( $@ );
}

sub restore_download_content
{
    my ( $db, $download, $story_content ) = @_;

    MediaWords::DBI::Downloads::store_content( $db, $download, \$story_content );
    reextract_download( $db, $download );
}

# check to see whether the given download is broken
sub download_is_broken
{
    my ( $db, $download ) = @_;

    my $content_ref;
    eval { $content_ref = MediaWords::DBI::Downloads::fetch_content( $download ); };

    return 0 if ( $content_ref && ( length( $$content_ref ) > 32 ) );

    return 1;
}

# for each download, refetch the content and add a { content } field with the
# fetched content
sub get_broken_download_content
{
    my ( $db, $downloads ) = @_;

    my $urls = [ map { URI->new( $_->{ url } )->as_string } @{ $downloads } ];

    my $responses = MediaWords::Util::Web::ParallelGet( $urls );

    my $download_lookup = {};
    map { $download_lookup->{ URI->new( $_->{ url } )->as_string } = $_ } @{ $downloads };

    for my $response ( @{ $responses } )
    {
        my $original_url = MediaWords::Util::Web->get_original_request( $response )->uri->as_string;

        $download_lookup->{ $original_url }->{ content } = $response->decoded_content;
    }
}

# if this story is one of the ones for which we lost the download, refetch the content_ref
sub fix_story_downloads_if_needed
{
    my ( $db, $story ) = @_;

    if ( $story->{ url } =~ /livejournal.com/ )
    {

        # hack to fix livejournal extra pages, which are misparsing errors from Pager.pm
        $db->query( <<END, $story->{ stories_id } );
delete from downloads where stories_id = ? and sequence > 1
END
    }

    my $downloads = $db->query( <<END, $story->{ stories_id } )->hashes;
select * from downloads where stories_id = ? order by downloads_id
END

    my $broken_downloads = [ grep { download_is_broken( $db, $_ ) } @{ $downloads } ];

    my $fetch_downloads = [];
    for my $download ( @{ $broken_downloads } )
    {
        if ( my $cached_download = $story->{ cached_downloads }->{ $download->{ downloads_id } } )
        {
            $download->{ content } = MediaWords::Util::Web::get_cached_link_download( $cached_download );
        }
        else
        {
            push( @{ $fetch_downloads }, $download );
        }
    }

    get_broken_download_content( $db, $fetch_downloads );

    for my $download ( @{ $broken_downloads } )
    {
        restore_download_content( $db, $download, $download->{ content } );
    }
}

1;<|MERGE_RESOLUTION|>--- conflicted
+++ resolved
@@ -569,7 +569,6 @@
         }
         else
         {
-<<<<<<< HEAD
             $sw_check = "AND NOT is_stop_stem( '$stopword_length', ssw.stem, ssw.language )";
         }
 
@@ -588,18 +587,6 @@
             $story->{ stories_id },
             $num_words
         )->hashes;
-=======
-            $sw_check = "and not is_stop_stem( '$stopword_length', ssw.stem )";
-        }
-
-        my $words = $story->{ words }
-          || $db->query(
-            "select ssw.stem, min( ssw.term ) term, sum( stem_count ) stem_count from story_sentence_words ssw " .
-              "  where ssw.stories_id = ? " . " $sw_check " . "  group by ssw.stem order by sum( stem_count ) desc limit ? ",
-            $story->{ stories_id },
-            $num_words
-          )->hashes;
->>>>>>> 77b5e8d7
 
         $story->{ vector } = [ 0 ];
 
@@ -687,7 +674,6 @@
 {
     my ( $dbs, $story ) = @_;
 
-<<<<<<< HEAD
     my $db_story = $dbs->query(
         <<"EOF",
         SELECT *
@@ -697,16 +683,10 @@
 EOF
         $story->{ guid }, $story->{ media_id }
     )->hash;
-=======
-    # try restricting to the last day first, since this will hit the much smaller stories_guid_recent index
-    my $db_story = $dbs->query( <<END, $story->{ guid }, $story->{ media_id } )->hash;
-select * from stories where guid = ? and media_id = ? and publish_date > now() - '1 day'::interval
-END
 
     $db_story ||= $dbs->query( <<END, $story->{ guid }, $story->{ media_id } )->hash;
 select * from stories where guid = ? and media_id = ?
 END
->>>>>>> 77b5e8d7
 
     if ( !$db_story )
     {
@@ -742,22 +722,17 @@
         #say STDERR "Searching for story by title";
 
         $db_story = $dbs->query(
-<<<<<<< HEAD
             <<"EOF",
             SELECT *
             FROM stories
             WHERE title = ?
                   AND media_id = ?
-                  AND publish_date BETWEEN DATE '$start_date' AND DATE '$end_date' FOR UPDATE
+                  AND publish_date BETWEEN ?::DATE AND ?::DATE FOR UPDATE
 EOF
             $title,
-            $story->{ media_id }
-=======
-            "select * from stories where title = ? and media_id = ? " .
-              "and publish_date between ?::date and ?::date for update",
-            $title, $story->{ media_id },
-            $start_date, $end_date
->>>>>>> 77b5e8d7
+            $story->{ media_id },
+            $start_date,
+            $end_date
         )->hash;
     }
 
