--- conflicted
+++ resolved
@@ -125,14 +125,8 @@
         # other configurable supervisor programs
         #rabbitmq
         #rescrape_media
-<<<<<<< HEAD
-        #cm_mine_controversy
-        #cm_dump_controversy
-=======
         #topic_mine
         #topic_snapshot
-        #solr
->>>>>>> 9b3328f2
         #annotate_with_corenlp
         #bitly_fetch_story_stats
         #bitly_aggregate_story_stats
