--- conflicted
+++ resolved
@@ -65,7 +65,7 @@
     
     -- Database schema version number (same as a SVN revision number)
     -- Increase it by 1 if you make major database schema changes.
-    MEDIACLOUD_DATABASE_SCHEMA_VERSION CONSTANT INT := 4407;
+    MEDIACLOUD_DATABASE_SCHEMA_VERSION CONSTANT INT := 4408;
     
 BEGIN
 
@@ -229,12 +229,6 @@
 create unique index media_url on media(url);
 create index media_moderated on media(moderated);
 
-<<<<<<< .working
--- allow easy querying of all duplicates, regardless of order
-create view media_dups_transitive as     select distinct media_id, main_media_id from   ( ( select media_id, main_media_id from media where main_media_id is not null ) union ( select main_media_id as media_id, media_id as main_media_id from media where main_media_id is not null ) ) q;
-
-=======
->>>>>>> .merge-right.r5153
 create type feed_feed_type AS ENUM ( 'syndicated', 'web_page' );
 
 create table feeds (
@@ -718,11 +712,6 @@
 
 CREATE INDEX relative_file_paths_new_format_to_verify ON downloads USING btree (relative_file_path) WHERE ((((((file_status = 'tbd'::download_file_status) AND (relative_file_path <> 'tbd'::text)) AND (relative_file_path <> 'error'::text)) AND (relative_file_path <> 'na'::text)) AND (relative_file_path <> 'inline'::text)) AND (relative_file_path ~~ 'mediacloud-%'::text));
 
-CREATE INDEX relative_file_paths_old_format_to_verify ON downloads USING btree (relative_file_path) WHERE ((((((file_status = 'tbd'::download_file_status) AND (relative_file_path <> 'tbd'::text)) AND (relative_file_path <> 'error'::text)) AND (relative_file_path <> 'na'::text)) AND (relative_file_path <> 'inline'::text)) AND (NOT (relative_file_path ~~ 'mediacloud-%'::text)));
-
-
-
-
 create view downloads_media as select d.*, f.media_id as _media_id from downloads d, feeds f where d.feeds_id = f.feeds_id;
 
 create view downloads_non_media as select d.* from downloads d where d.feeds_id is null;
@@ -1027,13 +1016,6 @@
 
 create view story_extracted_texts as select stories_id, array_to_string(array_agg(download_text), ' ') as extracted_text 
        from (select * from downloads natural join download_texts order by downloads_id) as downloads group by stories_id;
-
-<<<<<<< .working
-create view story_extracted_texts as select stories_id, array_to_string(array_agg(download_text), ' ') as extracted_text 
-       from (select * from downloads natural join download_texts order by downloads_id) as downloads group by stories_id;
-=======
->>>>>>> .merge-right.r5153
-
 
 CREATE VIEW media_feed_counts as (SELECT media_id, count(*) as feed_count FROM feeds GROUP by media_id);
 
@@ -1298,9 +1280,6 @@
 
 
 create view controversy_links_cross_media as
-<<<<<<< .working
-  select s.stories_id, substr(sm.name::text, 0, 24) as media_name, r.stories_id as ref_stories_id, substr(rm.name::text, 0, 24) as ref_media_name, substr(cl.url, 0, 144) as url, cs.controversies_id from media sm, media rm, controversy_links cl, stories s, stories r, controversy_stories cs where cl.ref_stories_id <> cl.stories_id and s.stories_id = cl.stories_id and cl.ref_stories_id = r.stories_id and s.media_id <> r.media_id and sm.media_id = s.media_id and rm.media_id = r.media_id and cs.stories_id = cl.ref_stories_id and cs.controversies_id = cl.controversies_id;
-=======
   select s.stories_id, substr(sm.name::text, 0, 24) as media_name, r.stories_id as ref_stories_id, substr(rm.name::text, 0, 24) as ref_media_name, substr(cl.url, 0, 144) as url, cs.controversies_id from media sm, media rm, controversy_links cl, stories s, stories r, controversy_stories cs where cl.ref_stories_id <> cl.stories_id and s.stories_id = cl.stories_id and cl.ref_stories_id = r.stories_id and s.media_id <> r.media_id and sm.media_id = s.media_id and rm.media_id = r.media_id and cs.stories_id = cl.ref_stories_id and cs.controversies_id = cl.controversies_id;
 
 create table controversy_query_story_searches_imported_stories_map (
@@ -1310,7 +1289,6 @@
 
 create index cqssism_c on controversy_query_story_searches_imported_stories_map ( controversies_id );
 create index cqssism_s on controversy_query_story_searches_imported_stories_map ( stories_id );
->>>>>>> .merge-right.r5153
     
 CREATE VIEW stories_collected_in_past_day as select * from stories where collect_date > now() - interval '1 day';
 
@@ -1582,46 +1560,6 @@
   END;
 $_$;
 
-<<<<<<< .working
-
-CREATE INDEX stories_guid_non_unique ON stories USING btree (guid, media_id);
-
-CREATE UNIQUE INDEX stories_guid_unique_temp ON stories USING btree (guid, media_id) WHERE (stories_id > 72728270);
-
-CREATE INDEX downloads_in_old_format ON downloads USING btree (downloads_id) WHERE ((state = 'success'::download_state) AND (path ~~ 'content/%'::text));
-
-CREATE INDEX file_status_downloads_time_new_format ON downloads USING btree (file_status, download_time) WHERE (relative_file_path ~~ 'mediacloud-%'::text);
-
-CREATE INDEX relative_file_paths_new_format_to_verify ON downloads USING btree (relative_file_path) WHERE ((((((file_status = 'tbd'::download_file_status) AND (relative_file_path <> 'tbd'::text)) AND (relative_file_path <> 'error'::text)) AND (relative_file_path <> 'na'::text)) AND (relative_file_path <> 'inline'::text)) AND (relative_file_path ~~ 'mediacloud-%'::text));
-
-CREATE INDEX relative_file_paths_old_format_to_verify ON downloads USING btree (relative_file_path) WHERE ((((((file_status = 'tbd'::download_file_status) AND (relative_file_path <> 'tbd'::text)) AND (relative_file_path <> 'error'::text)) AND (relative_file_path <> 'na'::text)) AND (relative_file_path <> 'inline'::text)) AND (NOT (relative_file_path ~~ 'mediacloud-%'::text)));
-
-CREATE INDEX total_daily_words_date ON total_daily_words USING btree (publish_day);
-
-CREATE INDEX total_daily_words_date_dt ON total_daily_words USING btree (publish_day, dashboard_topics_id);
-
-CREATE INDEX tags_tag_sets_id ON tags USING btree (tag_sets_id);
-
-CREATE INDEX queries_description ON queries USING btree (description);
-
-CREATE INDEX queries_hash ON queries USING btree (md5(description));
-
-CREATE UNIQUE INDEX queries_hash_version ON queries USING btree (md5(description), query_version);
-
-CREATE INDEX queries_md5_signature ON queries USING btree (md5_signature);
-
-CREATE INDEX query_story_searches_stories_map_qss ON query_story_searches_stories_map USING btree (query_story_searches_id);
-
-CREATE INDEX ssw_queue_stories_id ON ssw_queue USING btree (stories_id);
-
-CREATE INDEX story_sentence_words_dm ON story_sentence_words USING btree (publish_day, media_id);
-
-CREATE INDEX top_500_weekly_author_words_publish_week ON top_500_weekly_author_words USING btree (publish_week);
-
-CREATE INDEX top_500_weekly_words_dmds ON top_500_weekly_words USING btree (publish_week, media_sets_id, dashboard_topics_id, stem);
-
-CREATE INDEX weekly_words_topic ON weekly_words USING btree (publish_week, dashboard_topics_id);
-
 CREATE OR REPLACE FUNCTION cancel_pg_process(cancel_pid integer) RETURNS boolean
     LANGUAGE plpgsql SECURITY DEFINER
     AS $$
@@ -1680,24 +1618,4 @@
     ('admin-readonly', 'Read access to admin interface.'),
     ('query-create', 'Create query; includes ability to create clusters, maps, etc. under clusters.'),
     ('media-edit', 'Add / edit media; includes feeds.'),
-    ('stories-edit', 'Add / edit stories.');
-=======
-CREATE FUNCTION cat(text, text) RETURNS text
-    LANGUAGE plpgsql
-    AS $_$
-  DECLARE
-    t text;
-  BEGIN
-return coalesce($1) || ' | ' || coalesce($2);
-  END;
-$_$;
-
-CREATE OR REPLACE FUNCTION cancel_pg_process(cancel_pid integer) RETURNS boolean
-    LANGUAGE plpgsql SECURITY DEFINER
-    AS $$
-BEGIN
-return pg_cancel_backend(cancel_pid);
-END;
-$$;
-
->>>>>>> .merge-right.r5153+    ('stories-edit', 'Add / edit stories.');