--
-- Schema for MediaWords database
--

-- CREATE LANGUAGE IF NOT EXISTS plpgsql
CREATE OR REPLACE FUNCTION create_language_plpgsql()
RETURNS BOOLEAN AS $$
    CREATE LANGUAGE plpgsql;
    SELECT TRUE;
$$ LANGUAGE SQL;

SELECT CASE WHEN NOT
    (
        SELECT  TRUE AS exists
        FROM    pg_language
        WHERE   lanname = 'plpgsql'
        UNION
        SELECT  FALSE AS exists
        ORDER BY exists DESC
        LIMIT 1
    )
THEN
    create_language_plpgsql()
ELSE
    FALSE
END AS plpgsql_created;

DROP FUNCTION create_language_plpgsql();

-- CREATE LANGUAGE IF NOT EXISTS plperlu
CREATE OR REPLACE FUNCTION create_language_plperlu()
RETURNS BOOLEAN AS $$
    CREATE LANGUAGE plperlu;
    SELECT TRUE;
$$ LANGUAGE SQL;

SELECT CASE WHEN NOT
    (
        SELECT  TRUE AS exists
        FROM    pg_language
        WHERE   lanname = 'plperlu'
        UNION
        SELECT  FALSE AS exists
        ORDER BY exists DESC
        LIMIT 1
    )
THEN
    create_language_plperlu()
ELSE
    FALSE
END AS plperlu_created;

DROP FUNCTION create_language_plperlu();


-- Database properties (variables) table
create table database_variables (
    variables_id        serial          primary key,
    name                varchar(512)    not null,        
    value               varchar(1024)   not null
);

CREATE OR REPLACE FUNCTION set_database_schema_version() RETURNS boolean AS $$
DECLARE
    
    -- Database schema version number (same as a SVN revision number)
    -- Increase it by 1 if you make major database schema changes.
    MEDIACLOUD_DATABASE_SCHEMA_VERSION CONSTANT INT := 4391;
    
BEGIN

    -- Update / set database schema version
    DELETE FROM database_variables WHERE name = 'database-schema-version';
    INSERT INTO database_variables (name, value) VALUES ('database-schema-version', MEDIACLOUD_DATABASE_SCHEMA_VERSION::int);

    return true;
    
END;
$$
LANGUAGE 'plpgsql';

-- Set the version number right away
SELECT set_database_schema_version();


-- This function is needed because date_trunc('week', date) is not consider immutable 
-- See http://www.mentby.com/Group/pgsql-general/datetrunc-on-date-is-immutable.html
--
CREATE OR REPLACE FUNCTION week_start_date(day date)
    RETURNS date AS
$$
DECLARE
    date_trunc_result date;
BEGIN
    date_trunc_result := date_trunc('week', day::timestamp);
    RETURN date_trunc_result;
END;
$$
LANGUAGE 'plpgsql' IMMUTABLE
  COST 10;

CREATE OR REPLACE FUNCTION loop_forever()
    RETURNS VOID AS
$$
DECLARE
    temp integer;
BEGIN
   temp := 1;
   LOOP
    temp := temp + 1;
    perform pg_sleep( 1 );
    RAISE NOTICE 'time - %', temp; 
   END LOOP;
END;
$$
LANGUAGE 'plpgsql' IMMUTABLE
  COST 10;


CREATE OR REPLACE FUNCTION purge_story_words(default_start_day date, default_end_day date)
  RETURNS VOID  AS
$$
DECLARE
    media_rec record;
    current_time timestamp;
BEGIN
    current_time := timeofday()::timestamp;

    RAISE NOTICE 'time - %', current_time;

    IF ( ( not default_start_day is null ) and ( not default_end_day is null ) ) THEN
       RAISE NOTICE 'deleting for media without explict sw dates';
       DELETE from story_sentence_words where not media_id in ( select media_id from media where ( not (sw_data_start_date is null)) and (not (sw_data_end_date is null)) )
          AND ( publish_day < default_start_day or publish_day > default_end_day);
    END IF;

    FOR media_rec in  SELECT media_id, coalesce( sw_data_start_date, default_start_day ) as start_date FROM media where not (coalesce ( sw_data_start_date, default_start_day ) is null ) and (not sw_data_start_date is null) and (not sw_data_end_date is null) ORDER BY media_id LOOP
        current_time := timeofday()::timestamp;
        RAISE NOTICE 'media_id is %, start_date - % time - %', media_rec.media_id, media_rec.start_date, current_time;
        DELETE from story_sentence_words where media_id = media_rec.media_id and publish_day < media_rec.start_date; 
    END LOOP;

  RAISE NOTICE 'time - %', current_time;  -- Prints 30
  FOR media_rec in  SELECT media_id, coalesce( sw_data_end_date, default_end_day ) as end_date FROM media where not (coalesce ( sw_data_end_date, default_end_day ) is null ) and (not sw_data_start_date is null) and (not sw_data_end_date is null) ORDER BY media_id LOOP
        current_time := timeofday()::timestamp;
        RAISE NOTICE 'media_id is %, end_date - % time - %', media_rec.media_id, media_rec.end_date, current_time;
        DELETE from story_sentence_words where media_id = media_rec.media_id and publish_day > media_rec.end_date; 
    END LOOP;
END;
$$
LANGUAGE 'plpgsql'
 ;

CREATE OR REPLACE FUNCTION purge_story_sentences(default_start_day date, default_end_day date)
  RETURNS VOID  AS
$$
DECLARE
    media_rec record;
    current_time timestamp;
BEGIN
    current_time := timeofday()::timestamp;

    RAISE NOTICE 'time - %', current_time;
    FOR media_rec in  SELECT media_id, coalesce( sw_data_start_date, default_start_day ) as start_date FROM media where not (coalesce ( sw_data_start_date, default_start_day ) is null ) ORDER BY media_id LOOP
        current_time := timeofday()::timestamp;
        RAISE NOTICE 'media_id is %, start_date - % time - %', media_rec.media_id, media_rec.start_date, current_time;
        DELETE from story_sentences where media_id = media_rec.media_id and date_trunc( 'day', publish_date ) < date_trunc( 'day', media_rec.start_date ); 
    END LOOP;

  RAISE NOTICE 'time - %', current_time;  -- Prints 30
  FOR media_rec in  SELECT media_id, coalesce( sw_data_end_date, default_end_day ) as end_date FROM media where not (coalesce ( sw_data_end_date, default_end_day ) is null ) ORDER BY media_id LOOP
        current_time := timeofday()::timestamp;
        RAISE NOTICE 'media_id is %, end_date - % time - %', media_rec.media_id, media_rec.end_date, current_time;
        DELETE from story_sentences where media_id = media_rec.media_id and date_trunc( 'day', publish_date ) > date_trunc( 'day', media_rec.end_date ); 
    END LOOP;
END;
$$
LANGUAGE 'plpgsql'
 ;

CREATE OR REPLACE FUNCTION purge_story_sentence_counts(default_start_day date, default_end_day date)
  RETURNS VOID  AS
$$
DECLARE
    media_rec record;
    current_time timestamp;
BEGIN
    current_time := timeofday()::timestamp;

    RAISE NOTICE 'time - %', current_time;
    FOR media_rec in  SELECT media_id, coalesce( sw_data_start_date, default_start_day ) as start_date FROM media where not (coalesce ( sw_data_start_date, default_start_day ) is null ) ORDER BY media_id LOOP
        current_time := timeofday()::timestamp;
        RAISE NOTICE 'media_id is %, start_date - % time - %', media_rec.media_id, media_rec.start_date, current_time;
        DELETE from story_sentence_counts where media_id = media_rec.media_id and publish_week < date_trunc( 'day', media_rec.start_date ); 
    END LOOP;

  RAISE NOTICE 'time - %', current_time;  -- Prints 30
  FOR media_rec in  SELECT media_id, coalesce( sw_data_end_date, default_end_day ) as end_date FROM media where not (coalesce ( sw_data_end_date, default_end_day ) is null ) ORDER BY media_id LOOP
        current_time := timeofday()::timestamp;
        RAISE NOTICE 'media_id is %, end_date - % time - %', media_rec.media_id, media_rec.end_date, current_time;
        DELETE from story_sentence_counts where media_id = media_rec.media_id and publish_week > date_trunc( 'day', media_rec.end_date ); 
    END LOOP;
END;
$$
LANGUAGE 'plpgsql'
 ;

create table media (
    media_id            serial          primary key,
    url                 varchar(1024)   not null,
    name                varchar(128)    not null,
    moderated           boolean         not null,
    feeds_added         boolean         not null,
    moderation_notes    text            null,       
    full_text_rss       boolean,
    extract_author      boolean         default(false),
    sw_data_start_date  date            default(null),
    sw_data_end_date    date            default(null),
    foreign_rss_links   boolean         not null default( false ),
    main_media_id       int             null references media on delete set null,
    is_dup              boolean         null,
    CONSTRAINT media_name_not_empty CHECK ( ( (name)::text <> ''::text ) ),
    CONSTRAINT media_dup CHECK ( ( ( is_dup is null or is_dup = false ) and main_media_id is null ) 
        or ( is_dup = true and main_media_id is not null ) )
);

create unique index media_name on media(name);
create unique index media_url on media(url);
create index media_moderated on media(moderated);

-- allow easy querying of all duplicates, regardless of order
create view media_dups_transitive as 
    select distinct media_id, main_media_id from 
        ( ( select media_id, main_media_id from media where main_media_id is not null ) union 
          ( select main_media_id as media_id, media_id as main_media_id from media where main_media_id is not null ) ) q;

create type feed_feed_type AS ENUM ( 'syndicated', 'web_page' );

create table feeds (
    feeds_id            serial          primary key,
    media_id            int             not null references media on delete cascade,
    name                varchar(512)    not null,        
    url                 varchar(1024)   not null,
    reparse             boolean         null,
    feed_type           feed_feed_type  not null default 'syndicated',

    -- Add column to allow more active feeds to be downloaded more frequently.
    last_download_time  timestamp with time zone,
    last_new_story_time timestamp with time zone
);

UPDATE feeds SET last_new_story_time = greatest( last_download_time, last_new_story_time );

create index feeds_media on feeds(media_id);
create index feeds_name on feeds(name);
create unique index feeds_url on feeds (url, media_id);
create index feeds_reparse on feeds(reparse);
create index feeds_last_download_time on feeds(last_download_time);

create table tag_sets (
    tag_sets_id            serial            primary key,
    name                varchar(512)    not null,
    CONSTRAINT tag_sets_name_not_empty CHECK (((name)::text <> ''::text))
);

create unique index tag_sets_name on tag_sets (name);

create table tags (
    tags_id                serial            primary key,
    tag_sets_id            int                not null references tag_sets,
    tag                    varchar(512)    not null,
        CONSTRAINT no_lead_or_trailing_whitspace CHECK ((((((tag_sets_id = 13) OR (tag_sets_id = 9)) OR (tag_sets_id = 8)) OR (tag_sets_id = 6)) OR ((tag)::text = btrim((tag)::text, ' 
    '::text)))),
        CONSTRAINT no_line_feed CHECK (((NOT ((tag)::text ~~ '%
%'::text)) AND (NOT ((tag)::text ~~ '%
%'::text)))),
        CONSTRAINT tag_not_empty CHECK (((tag)::text <> ''::text))
);

create unique index tags_tag on tags (tag, tag_sets_id);
create index tags_tag_1 on tags (split_part(tag, ' ', 1));
create index tags_tag_2 on tags (split_part(tag, ' ', 2));
create index tags_tag_3 on tags (split_part(tag, ' ', 3));

create view tags_with_sets as select t.*, ts.name as tag_set_name from tags t, tag_sets ts where t.tag_sets_id = ts.tag_sets_id;

create table feeds_tags_map (
    feeds_tags_map_id    serial            primary key,
    feeds_id            int                not null references feeds on delete cascade,
    tags_id                int                not null references tags on delete cascade
);

create unique index feeds_tags_map_feed on feeds_tags_map (feeds_id, tags_id);
create index feeds_tags_map_tag on feeds_tags_map (tags_id);

create table media_tags_map (
    media_tags_map_id    serial            primary key,
    media_id            int                not null references media on delete cascade,
    tags_id                int                not null references tags on delete cascade
);

create unique index media_tags_map_media on media_tags_map (media_id, tags_id);
create index media_tags_map_tag on media_tags_map (tags_id);

-- A dashboard defines which collections, dates, and topics appear together within a given dashboard screen.
-- For example, a dashboard might include three media_sets for russian collections, a set of dates for which 
-- to generate a dashboard for those collections, and a set of topics to use for specific dates for all media
-- sets within the collection
create table dashboards (
    dashboards_id               serial          primary key,
    name                        varchar(1024)   not null,
    start_date                  timestamp       not null,
    end_date                    timestamp       not null
);

create unique index dashboards_name on dashboards ( name );

CREATE TYPE query_version_enum AS ENUM ('1.0');

create table queries (
    queries_id              serial              primary key,
    start_date              date                not null,
    end_date                date                not null,
    generate_page           boolean             not null default false,
    creation_date           timestamp           not null default now(),
    description             text                null,
    dashboards_id           int                 null references dashboards,
    md5_signature           varchar(32)         not null,
    query_version           query_version_enum  NOT NULL DEFAULT enum_last (null::query_version_enum )
);


create index queries_creation_date on queries (creation_date);
create unique index queries_signature_version on queries ( md5_signature, query_version );
create unique index queries_signature on queries (md5_signature);

create table media_cluster_runs (
	media_cluster_runs_id   serial          primary key,
	queries_id              int             not null references queries,
	num_clusters			int			    not null,
	state                   varchar(32)     not null default 'pending',
    clustering_engine       varchar(256)    not null
);

alter table media_cluster_runs add constraint media_cluster_runs_state check (state in ('pending', 'executing', 'completed'));

create table media_clusters (
	media_clusters_id		serial	primary key,
	media_cluster_runs_id	int	    not null references media_cluster_runs on delete cascade,
	description             text    null,
	centroid_media_id       int     null references media on delete cascade
);
CREATE INDEX media_clusters_runs_id on media_clusters(media_cluster_runs_id);
   
-- Sets of media sources that should appear in the dashboard
-- The contents of the row depend on the set_type, which can be one of:
--  medium -- a single medium (media_id)
--  collection -- all media associated with the given tag (tags_id)
--  cluster -- all media within the given clusters (clusters_id)
-- see the check constraint for the definition of which set_type has which rows set
create table media_sets (
    media_sets_id               serial      primary key,
    name                        text        not null,
    description                 text        null,
    set_type                    text        not null,
    media_id                    int         references media on delete cascade,
    tags_id                     int         references tags on delete cascade,
    media_clusters_id           int         references media_clusters on delete cascade,
    creation_date               timestamp   default now(),
    vectors_added               boolean     default false,
    include_in_dump             boolean     default true
);

CREATE VIEW media_sets_tt2_locale_format as select  '[% c.loc("' || COALESCE( name, '') || '") %]' || E'\n' ||  '[% c.loc("' || COALESCE (description, '') || '") %] ' as tt2_value from media_sets where set_type = 'collection' order by media_sets_id;

    
create table queries_media_sets_map (
    queries_id              int                 not null references queries on delete cascade,
    media_sets_id           int                 not null references media_sets on delete cascade
);

create index queries_media_sets_map_query on queries_media_sets_map ( queries_id );
create index queries_media_sets_map_media_set on queries_media_sets_map ( media_sets_id );

create table media_cluster_maps (
    media_cluster_maps_id       serial          primary key,
    method                      varchar(256)    not null,
    map_type                    varchar(32)     not null default 'cluster',
    name                        text            not null,
    json                        text            not null,
    nodes_total                 int             not null,
    nodes_rendered              int             not null,
    links_rendered              int             not null,
    media_cluster_runs_id       int             not null references media_cluster_runs on delete cascade
);
    
alter table media_cluster_maps add constraint media_cluster_maps_type check( map_type in ('cluster', 'polar' ));

create index media_cluster_maps_run on media_cluster_maps( media_cluster_runs_id );

create table media_cluster_map_poles (
    media_cluster_map_poles_id      serial      primary key,
    name                            text        not null,
    media_cluster_maps_id           int         not null references media_cluster_maps on delete cascade,
    pole_number                     int         not null,
    queries_id                      int         not null references queries on delete cascade
);

create index media_cluster_map_poles_map on media_cluster_map_poles( media_cluster_maps_id );

create table media_clusters_media_map (
    media_clusters_media_map_id     serial primary key,
	media_clusters_id               int   not null references media_clusters on delete cascade,
	media_id		                int   not null references media on delete cascade
);

create index media_clusters_media_map_cluster on media_clusters_media_map (media_clusters_id);
create index media_clusters_media_map_media on media_clusters_media_map (media_id);

create table media_cluster_words (
	media_cluster_words_id	serial	primary key,
	media_clusters_id       int	    not null references media_clusters on delete cascade,
    internal                boolean not null,
	weight			        float	not null,
	stem			        text	not null,
	term                    text    not null
);

create index media_cluster_words_cluster on media_cluster_words (media_clusters_id);

-- Jon's table for storing links between media sources
-- -> Used in Protovis' force visualization. 
create table media_cluster_links (
  media_cluster_links_id    serial  primary key,
  media_cluster_runs_id	    int	    not null     references media_cluster_runs on delete cascade,
  source_media_id           int     not null     references media              on delete cascade,
  target_media_id           int     not null     references media              on delete cascade,
  weight                    float   not null
);

-- A table to store the internal/external zscores for
-- every source analyzed by Cluto
-- (the external/internal similarity scores for
-- clusters will be stored in media_clusters, if at all)
create table media_cluster_zscores (
  media_cluster_zscores_id  serial primary key,
	media_cluster_runs_id	    int 	 not null     references media_cluster_runs on delete cascade,
	media_clusters_id         int    not null     references media_clusters     on delete cascade,
  media_id                  int    not null     references media              on delete cascade,
  internal_zscore           float  not null, 
  internal_similarity       float  not null,
  external_zscore           float  not null,
  external_similarity       float  not null     
);

-- alter table media_cluster_runs add constraint media_cluster_runs_media_set_fk foreign key ( media_sets_id ) references media_sets;
  
alter table media_sets add constraint dashboard_media_sets_type
check ( ( ( set_type = 'medium' ) and ( media_id is not null ) )
        or
        ( ( set_type = 'collection' ) and ( tags_id is not null ) )
        or
        ( ( set_type = 'cluster' ) and ( media_clusters_id is not null ) ) );

create unique index media_sets_medium on media_sets ( media_id );
create index media_sets_tag on media_sets ( tags_id );
create index media_sets_cluster on media_sets ( media_clusters_id );
create index media_sets_vectors_added on media_sets ( vectors_added );
        
create table media_sets_media_map (
    media_sets_media_map_id     serial  primary key,
    media_sets_id               int     not null references media_sets on delete cascade,    
    media_id                    int     not null references media on delete cascade
);

create index media_sets_media_map_set on media_sets_media_map ( media_sets_id );
create index media_sets_media_map_media on media_sets_media_map ( media_id );

CREATE OR REPLACE FUNCTION media_set_sw_data_retention_dates(v_media_sets_id int, default_start_day date, default_end_day date, OUT start_date date, OUT end_date date) AS
$$
DECLARE
    media_rec record;
    current_time timestamp;
BEGIN
    current_time := timeofday()::timestamp;

    --RAISE NOTICE 'time - % ', current_time;

    SELECT media_sets_id, min(coalesce (media.sw_data_start_date, default_start_day )) as sw_data_start_date, max( coalesce ( media.sw_data_end_date,  default_end_day )) as sw_data_end_date INTO media_rec from media_sets_media_map join media on (media_sets_media_map.media_id = media.media_id ) and media_sets_id = v_media_sets_id  group by media_sets_id;

    start_date = media_rec.sw_data_start_date; 
    end_date = media_rec.sw_data_end_date;

    --RAISE NOTICE 'start date - %', start_date;
    --RAISE NOTICE 'end date - %', end_date;

    return;
END;
$$
LANGUAGE 'plpgsql' STABLE
 ;

CREATE VIEW media_sets_explict_sw_data_dates as  select media_sets_id, min(media.sw_data_start_date) as sw_data_start_date, max( media.sw_data_end_date) as sw_data_end_date from media_sets_media_map join media on (media_sets_media_map.media_id = media.media_id )   group by media_sets_id;

CREATE VIEW media_with_collections AS
    SELECT t.tag, m.media_id, m.url, m.name, m.moderated, m.feeds_added, m.moderation_notes, m.full_text_rss FROM media m, tags t, tag_sets ts, media_tags_map mtm WHERE (((((ts.name)::text = 'collection'::text) AND (ts.tag_sets_id = t.tag_sets_id)) AND (mtm.tags_id = t.tags_id)) AND (mtm.media_id = m.media_id)) ORDER BY m.media_id;


CREATE OR REPLACE FUNCTION media_set_retains_sw_data_for_date(v_media_sets_id int, test_date date, default_start_day date, default_end_day date)
  RETURNS BOOLEAN AS
$$
DECLARE
    media_rec record;
    current_time timestamp;
    start_date   date;
    end_date     date;
BEGIN
    current_time := timeofday()::timestamp;

    -- RAISE NOTICE 'time - %', current_time;

   media_rec = media_set_sw_data_retention_dates( v_media_sets_id, default_start_day,  default_end_day ); -- INTO (media_rec);

   start_date = media_rec.start_date; 
   end_date = media_rec.end_date;

    -- RAISE NOTICE 'start date - %', start_date;
    -- RAISE NOTICE 'end date - %', end_date;

    return  ( start_date <= test_date ) and ( end_date >= test_date );    
END;
$$
LANGUAGE 'plpgsql' STABLE
 ;

CREATE OR REPLACE FUNCTION purge_daily_words_for_media_set(v_media_sets_id int, default_start_day date, default_end_day date)
RETURNS VOID AS 
$$
DECLARE
    media_rec record;
    current_time timestamp;
    start_date   date;
    end_date     date;
BEGIN
    current_time := timeofday()::timestamp;

    RAISE NOTICE ' purge_daily_words_for_media_set media_sets_id %, time - %', v_media_sets_id, current_time;

    media_rec = media_set_sw_data_retention_dates( v_media_sets_id, default_start_day,  default_end_day );

    start_date = media_rec.start_date; 
    end_date = media_rec.end_date;

    RAISE NOTICE 'start date - %', start_date;
    RAISE NOTICE 'end date - %', end_date;

    DELETE from daily_words where media_sets_id = v_media_sets_id and (publish_day < start_date or publish_day > end_date) ;
    DELETE from total_daily_words where media_sets_id = v_media_sets_id and (publish_day < start_date or publish_day > end_date) ;

    return;
END;
$$
LANGUAGE 'plpgsql' 
 ;

-- dashboard_media_sets associates certain 'collection' type media_sets with a given dashboard.
-- Those assocaited media_sets will appear on the dashboard page, and the media associated with
-- the collections will be available from autocomplete box.
-- This table is also used to determine for which dates to create [daily|weekly|top_500_weekly]_words
-- entries for which media_sets / topics
create table dashboard_media_sets (
    dashboard_media_sets_id     serial          primary key,
    dashboards_id               int             not null references dashboards on delete cascade,
    media_sets_id               int             not null references media_sets on delete cascade,
    media_cluster_runs_id       int             null references media_cluster_runs on delete set null,
    color                       text            null
);

CREATE UNIQUE INDEX dashboard_media_sets_media_set_dashboard on dashboard_media_sets(media_sets_id, dashboards_id);
create index dashboard_media_sets_dashboard on dashboard_media_sets( dashboards_id );

-- A topic is a query used to generate dashboard results for a subset of matching stories.
-- For instance, a topic with a query of 'health' would generate dashboard results for only stories that
-- include the word 'health'.  a given topic is confined to a given dashbaord and optionally to date range
-- within the date range of the dashboard.
create table dashboard_topics (
    dashboard_topics_id         serial          primary key,
    name                        varchar(256)    not null,
    query                       varchar(1024)   not null,
    dashboards_id               int             not null references dashboards on delete cascade,
    start_date                  timestamp       not null,
    end_date                    timestamp       not null,
    vectors_added               boolean         default false
);
    
create index dashboard_topics_dashboard on dashboard_topics ( dashboards_id );
create index dashboard_topics_vectors_added on dashboard_topics ( vectors_added );

CREATE VIEW dashboard_topics_tt2_locale_format as select distinct on (tt2_value) '[% c.loc("' || name || '") %]' || ' - ' || '[% c.loc("' || lower(name) || '") %]' as tt2_value from (select * from dashboard_topics order by name, dashboard_topics_id) AS dashboard_topic_names order by tt2_value;

create table stories (
    stories_id                  serial          primary key,
    media_id                    int             not null references media on delete cascade,
    url                         varchar(1024)   not null,
    guid                        varchar(1024)   not null,
    title                       text            not null,
    description                 text            null,
    publish_date                timestamp       not null,
    collect_date                timestamp       not null,
    full_text_rss               boolean         not null default 'f'
);

-- create index stories_media on stories (media_id, guid);
create index stories_media_id on stories (media_id);
create unique index stories_guid on stories(guid, media_id);
create index stories_url on stories (url);
create index stories_publish_date on stories (publish_date);
create index stories_collect_date on stories (collect_date);
create index stories_title_pubdate on stories(title, publish_date);
create index stories_md on stories(media_id, date_trunc('day'::text, publish_date));

CREATE TYPE download_state AS ENUM ('error', 'fetching', 'pending', 'queued', 'success', 'feed_error');    
CREATE TYPE download_type  AS ENUM ('Calais', 'calais', 'content', 'feed', 'spider_blog_home', 'spider_posting', 'spider_rss', 'spider_blog_friends_list', 'spider_validation_blog_home','spider_validation_rss','archival_only');    

CREATE TYPE download_file_status AS ENUM ( 'tbd', 'missing', 'na', 'present', 'inline', 'redownloaded', 'error_redownloading' );

create table downloads (
    downloads_id        serial          primary key,
    feeds_id            int             null references feeds,
    stories_id          int             null references stories on delete cascade,
    parent              int             null,
    url                 varchar(1024)   not null,
    host                varchar(1024)   not null,
    download_time       timestamp       not null,
    type                download_type   not null,
    state               download_state  not null,
    path                text            null,
    error_message       text            null,
    priority            int             not null,
    sequence            int             not null,
    extracted           boolean         not null default 'f',
    file_status         download_file_status not null default 'tbd',
    relative_file_path  text            not null default 'tbd',
    old_download_time   timestamp without time zone,
    old_state           download_state
);

UPDATE downloads set old_download_time = download_time, old_state = state;

CREATE UNIQUE INDEX downloads_file_status on downloads(file_status, downloads_id);
CREATE UNIQUE INDEX downloads_relative_path on downloads( relative_file_path, downloads_id);


alter table downloads add constraint downloads_parent_fkey 
    foreign key (parent) references downloads on delete set null;
alter table downloads add constraint downloads_path
    check ((state = 'success' and path is not null) or 
           (state != 'success'));
alter table downloads add constraint downloads_feed_id_valid
      check ((feeds_id is not null) or 
      ( type = 'spider_blog_home' or type = 'spider_posting' or type = 'spider_rss' or type = 'spider_blog_friends_list' or type = 'archival_only') );
alter table downloads add constraint downloads_story
    check (((type = 'feed' or type = 'spider_blog_home' or type = 'spider_posting' or type = 'spider_rss' or type = 'spider_blog_friends_list' or type = 'archival_only')
    and stories_id is null) or (stories_id is not null));

-- make the query optimizer get enough stats to use the feeds_id index
alter table downloads alter feeds_id set statistics 1000;

create index downloads_parent on downloads (parent);
-- create unique index downloads_host_fetching 
--     on downloads(host, (case when state='fetching' then 1 else null end));
create index downloads_time on downloads (download_time);

-- create index downloads_sequence on downloads (sequence);
create index downloads_type on downloads (type);
create index downloads_host_state_priority on downloads (host, state, priority);
create index downloads_feed_state on downloads(feeds_id, state);
create index downloads_story on downloads(stories_id);
create index downloads_url on downloads(url);
CREATE INDEX downloads_state_downloads_id_pending on downloads(state,downloads_id) where state='pending';
create index downloads_extracted on downloads(extracted, state, type) 
    where extracted = 'f' and state = 'success' and type = 'content';
CREATE INDEX downloads_stories_to_be_extracted on downloads (stories_id) where extracted = false AND state = 'success' AND type = 'content';        

CREATE INDEX downloads_extracted_stories on downloads (stories_id) where type='content' and state='success';
CREATE INDEX downloads_spider_urls on downloads(url) where type = 'spider_blog_home' or type = 'spider_posting' or type = 'spider_rss' or type = 'spider_blog_friends_list';
CREATE INDEX downloads_spider_download_errors_to_clear on downloads(state,type,error_message) where state='error' and type in ('spider_blog_home','spider_posting','spider_rss','spider_blog_friends_list') and (error_message like '50%' or error_message= 'Download timed out by Fetcher::_timeout_stale_downloads') ;
CREATE INDEX downloads_state_queued_or_fetching on downloads(state) where state='queued' or state='fetching';
CREATE INDEX downloads_state_fetching ON downloads(state, downloads_id) where state = 'fetching';

create view downloads_media as select d.*, f.media_id as _media_id from downloads d, feeds f where d.feeds_id = f.feeds_id;

create view downloads_non_media as select d.* from downloads d where d.feeds_id is null;

CREATE INDEX downloads_sites_index on downloads (regexp_replace(host, $q$^(.)*?([^.]+)\.([^.]+)$$q$ ,E'\\2.\\3'));
CREATE INDEX downloads_sites_pending on downloads (regexp_replace(host, $q$^(.)*?([^.]+)\.([^.]+)$$q$ ,E'\\2.\\3')) where state='pending';

CREATE INDEX downloads_queued_spider ON downloads(downloads_id) where state = 'queued' and  type in  ('spider_blog_home','spider_posting','spider_rss','spider_blog_friends_list','spider_validation_blog_home','spider_validation_rss');

CREATE INDEX downloads_sites_downloads_id_pending ON downloads USING btree (regexp_replace((host)::text, E'^(.)*?([^.]+)\\.([^.]+)$'::text, E'\\2.\\3'::text), downloads_id) WHERE (state = 'pending'::download_state);

-- CREATE INDEX downloads_sites_index_downloads_id on downloads (regexp_replace(host, $q$^(.)*?([^.]+)\.([^.]+)$$q$ ,E'\\2.\\3'), downloads_id);

CREATE VIEW downloads_sites as select regexp_replace(host, $q$^(.)*?([^.]+)\.([^.]+)$$q$ ,E'\\2.\\3') as site, * from downloads_media;

create table feeds_stories_map
 (
    feeds_stories_map_id    serial  primary key,
    feeds_id                int        not null references feeds on delete cascade,
    stories_id                int        not null references stories on delete cascade
);

create unique index feeds_stories_map_feed on feeds_stories_map (feeds_id, stories_id);
create index feeds_stories_map_story on feeds_stories_map (stories_id);

create table stories_tags_map
(
    stories_tags_map_id     serial  primary key,
    stories_id              int     not null references stories on delete cascade,
    tags_id                 int     not null references tags on delete cascade
);

create unique index stories_tags_map_story on stories_tags_map (stories_id, tags_id);
create index stories_tags_map_tag on stories_tags_map (tags_id);
CREATE INDEX stories_tags_map_story_id ON stories_tags_map USING btree (stories_id);

create table extractor_training_lines
(
    extractor_training_lines_id     serial      primary key,
    line_number                     int         not null,
    required                        boolean     not null,
    downloads_id                    int         not null references downloads on delete cascade,
    "time" timestamp without time zone,
    submitter character varying(256)
);      

create unique index extractor_training_lines_line on extractor_training_lines(line_number, downloads_id);
create index extractor_training_lines_download on extractor_training_lines(downloads_id);
    
CREATE TABLE top_ten_tags_for_media (
    media_id integer NOT NULL,
    tags_id integer NOT NULL,
    media_tag_count integer NOT NULL,
    tag_name character varying(512) NOT NULL,
    tag_sets_id integer NOT NULL
);


CREATE INDEX media_id_and_tag_sets_id_index ON top_ten_tags_for_media USING btree (media_id, tag_sets_id);
CREATE INDEX media_id_index ON top_ten_tags_for_media USING btree (media_id);
CREATE INDEX tag_sets_id_index ON top_ten_tags_for_media USING btree (tag_sets_id);

CREATE TABLE download_texts (
    download_texts_id integer NOT NULL,
    downloads_id integer NOT NULL,
    download_text text NOT NULL,
    download_text_length int NOT NULL
);

CREATE SEQUENCE download_texts_download_texts_id_seq
    INCREMENT BY 1
    NO MAXVALUE
    NO MINVALUE
    CACHE 1 OWNED BY download_texts.download_texts_id;

CREATE UNIQUE INDEX download_texts_downloads_id_index ON download_texts USING btree (downloads_id);

ALTER TABLE download_texts ALTER COLUMN download_texts_id SET DEFAULT nextval('download_texts_download_texts_id_seq'::regclass);

ALTER TABLE ONLY download_texts
    ADD CONSTRAINT download_texts_pkey PRIMARY KEY (download_texts_id);

ALTER TABLE ONLY download_texts
    ADD CONSTRAINT download_texts_downloads_id_fkey FOREIGN KEY (downloads_id) REFERENCES downloads(downloads_id) ON DELETE CASCADE;

ALTER TABLE download_texts add CONSTRAINT download_text_length_is_correct CHECK (length(download_text)=download_text_length);

    
create table extracted_lines
(
    extracted_lines_id          serial          primary key,
    line_number                 int             not null,
    download_texts_id           int             not null references download_texts on delete cascade
);

create index extracted_lines_download_text on extracted_lines(download_texts_id);

CREATE TYPE url_discovery_status_type as ENUM ('already_processed', 'not_yet_processed');
CREATE TABLE url_discovery_counts ( 
       url_discovery_status url_discovery_status_type PRIMARY KEY, 
       num_urls INT DEFAULT  0);

INSERT  into url_discovery_counts VALUES ('already_processed');
INSERT  into url_discovery_counts VALUES ('not_yet_processed');
    
create table word_cloud_topics (
        word_cloud_topics_id    serial      primary key,
        source_tags_id          int         not null references tags,
        set_tag_names           text        not null,
        creator                 text        not null,
        query                   text        not null,
        type                    text        not null,
        start_date              date        not null,
        end_date                date        not null,
        state                   text        not null,
        url                     text        not null
);

alter table word_cloud_topics add constraint word_cloud_topics_type check (type in ('words', 'phrases'));
alter table word_cloud_topics add constraint word_cloud_topics_state check (state in ('pending', 'generating', 'completed'));

-- VIEWS

CREATE VIEW media_extractor_training_downloads_count AS
    SELECT media.media_id, COALESCE(foo.extractor_training_downloads_for_media_id, (0)::bigint) AS extractor_training_download_count FROM (media LEFT JOIN (SELECT stories.media_id, count(stories.media_id) AS extractor_training_downloads_for_media_id FROM extractor_training_lines, downloads, stories WHERE ((extractor_training_lines.downloads_id = downloads.downloads_id) AND (downloads.stories_id = stories.stories_id)) GROUP BY stories.media_id ORDER BY stories.media_id) foo ON ((media.media_id = foo.media_id)));

CREATE VIEW yahoo_top_political_2008_media AS
    SELECT DISTINCT media_tags_map.media_id FROM media_tags_map, (SELECT tags.tags_id FROM tags, (SELECT DISTINCT media_tags_map.tags_id FROM media_tags_map ORDER BY media_tags_map.tags_id) media_tags WHERE ((tags.tags_id = media_tags.tags_id) AND ((tags.tag)::text ~~ 'yahoo_top_political_2008'::text))) interesting_media_tags WHERE (media_tags_map.tags_id = interesting_media_tags.tags_id) ORDER BY media_tags_map.media_id;

CREATE VIEW technorati_top_political_2008_media AS
    SELECT DISTINCT media_tags_map.media_id FROM media_tags_map, (SELECT tags.tags_id FROM tags, (SELECT DISTINCT media_tags_map.tags_id FROM media_tags_map ORDER BY media_tags_map.tags_id) media_tags WHERE ((tags.tags_id = media_tags.tags_id) AND ((tags.tag)::text ~~ 'technorati_top_political_2008'::text))) interesting_media_tags WHERE (media_tags_map.tags_id = interesting_media_tags.tags_id) ORDER BY media_tags_map.media_id;

CREATE VIEW media_extractor_training_downloads_count_adjustments AS
    SELECT yahoo.media_id, yahoo.yahoo_count_adjustment, tech.technorati_count_adjustment FROM (SELECT media_extractor_training_downloads_count.media_id, COALESCE(foo.yahoo_count_adjustment, 0) AS yahoo_count_adjustment FROM (media_extractor_training_downloads_count LEFT JOIN (SELECT yahoo_top_political_2008_media.media_id, 1 AS yahoo_count_adjustment FROM yahoo_top_political_2008_media) foo ON ((foo.media_id = media_extractor_training_downloads_count.media_id)))) yahoo, (SELECT media_extractor_training_downloads_count.media_id, COALESCE(foo.count_adjustment, 0) AS technorati_count_adjustment FROM (media_extractor_training_downloads_count LEFT JOIN (SELECT technorati_top_political_2008_media.media_id, 1 AS count_adjustment FROM technorati_top_political_2008_media) foo ON ((foo.media_id = media_extractor_training_downloads_count.media_id)))) tech WHERE (tech.media_id = yahoo.media_id);

CREATE VIEW media_adjusted_extractor_training_downloads_count AS
    SELECT media_extractor_training_downloads_count.media_id, ((media_extractor_training_downloads_count.extractor_training_download_count - (2 * media_extractor_training_downloads_count_adjustments.yahoo_count_adjustment)) - (2 * media_extractor_training_downloads_count_adjustments.technorati_count_adjustment)) AS count FROM (media_extractor_training_downloads_count JOIN media_extractor_training_downloads_count_adjustments ON ((media_extractor_training_downloads_count.media_id = media_extractor_training_downloads_count_adjustments.media_id))) ORDER BY ((media_extractor_training_downloads_count.extractor_training_download_count - (2 * media_extractor_training_downloads_count_adjustments.yahoo_count_adjustment)) - (2 * media_extractor_training_downloads_count_adjustments.technorati_count_adjustment));

CREATE TABLE extractor_results_cache (
    extractor_results_cache_id integer NOT NULL,
    is_story boolean NOT NULL,
    explanation text,
    discounted_html_density double precision,
    html_density double precision,
    downloads_id integer,
    line_number integer
);
CREATE SEQUENCE extractor_results_cache_extractor_results_cache_id_seq
    INCREMENT BY 1
    NO MAXVALUE
    NO MINVALUE
    CACHE 1;
ALTER SEQUENCE extractor_results_cache_extractor_results_cache_id_seq OWNED BY extractor_results_cache.extractor_results_cache_id;
ALTER TABLE extractor_results_cache ALTER COLUMN extractor_results_cache_id SET DEFAULT nextval('extractor_results_cache_extractor_results_cache_id_seq'::regclass);
ALTER TABLE ONLY extractor_results_cache
    ADD CONSTRAINT extractor_results_cache_pkey PRIMARY KEY (extractor_results_cache_id);
CREATE INDEX extractor_results_cache_downloads_id_index ON extractor_results_cache USING btree (downloads_id);

create table story_sentences (
       story_sentences_id           bigserial       primary key,
       stories_id                   int             not null, -- references stories on delete cascade,
       sentence_number              int             not null,
       sentence                     text            not null,
       media_id                     int             not null, -- references media on delete cascade,
       publish_date                 timestamp       not null
);

create index story_sentences_story on story_sentences (stories_id, sentence_number);
create index story_sentences_publish_day on story_sentences( date_trunc( 'day', publish_date ), media_id );
ALTER TABLE  story_sentences ADD CONSTRAINT story_sentences_media_id_fkey FOREIGN KEY (media_id) REFERENCES media(media_id) ON DELETE CASCADE;
ALTER TABLE  story_sentences ADD CONSTRAINT story_sentences_stories_id_fkey FOREIGN KEY (stories_id) REFERENCES stories(stories_id) ON DELETE CASCADE;
    
create table story_sentence_counts (
       story_sentence_counts_id     bigserial       primary key,
       sentence_md5                 varchar(64)     not null,
       media_id                     int             not null, -- references media,
       publish_week                 timestamp       not null,
       sentence_count               int             not null,
       first_stories_id             int             not null,
       first_sentence_number        int             not null
);

--# We have chossen not to make the 'story_sentence_counts_md5' index unique purely for performance reasons.
--# Duplicate rows within this index are not desirable but are relatively rare in practice.
--# Thus we have decided to avoid the performance and code complexity implications of a unique index
-- See Issue 1599
create index story_sentence_counts_md5 on story_sentence_counts( media_id, publish_week, sentence_md5 );

create index story_sentence_counts_first_stories_id on story_sentence_counts( first_stories_id );

create table story_sentence_words (
       stories_id                   int             not null, -- references stories on delete cascade,
       term                         varchar(256)    not null,
       stem                         varchar(256)    not null,
       stem_count                   smallint        not null,
       sentence_number              smallint        not null,
       media_id                     int             not null, -- references media on delete cascade,
       publish_day                  date            not null
);

create index story_sentence_words_story on story_sentence_words (stories_id, sentence_number);
create index story_sentence_words_dsm on story_sentence_words (publish_day, stem, media_id);
create index story_sentence_words_day on story_sentence_words(publish_day);
create index story_sentence_words_media_day on story_sentence_words (media_id, publish_day);
--ALTER TABLE  story_sentence_words ADD CONSTRAINT story_sentence_words_media_id_fkey FOREIGN KEY (media_id) REFERENCES media(media_id) ON DELETE CASCADE;
--ALTER TABLE  story_sentence_words ADD CONSTRAINT story_sentence_words_stories_id_fkey FOREIGN KEY (stories_id) REFERENCES stories(stories_id) ON DELETE CASCADE;

create table daily_words (
       daily_words_id               serial          primary key,
       media_sets_id                int             not null, -- references media_sets,
       dashboard_topics_id          int             null,     -- references dashboard_topics,
       term                         varchar(256)    not null,
       stem                         varchar(256)    not null,
       stem_count                   int             not null,
       publish_day                  date            not null
);

create index daily_words_media on daily_words(publish_day, media_sets_id, dashboard_topics_id, stem);
create index daily_words_count on daily_words(publish_day, media_sets_id, dashboard_topics_id, stem_count);
create index daily_words_publish_week on daily_words(week_start_date(publish_day));

create UNIQUE index daily_words_unique on daily_words(publish_day, media_sets_id, dashboard_topics_id, stem);
CREATE INDEX daily_words_day_topic ON daily_words USING btree (publish_day, dashboard_topics_id);

create table weekly_words (
       weekly_words_id              serial          primary key,
       media_sets_id                int             not null, -- references media_sets,
       dashboard_topics_id          int             null,     -- references dashboard_topics,
       term                         varchar(256)    not null,
       stem                         varchar(256)    not null,
       stem_count                   int             not null,
       publish_week                 date            not null
);

create UNIQUE index weekly_words_media on weekly_words(publish_week, media_sets_id, dashboard_topics_id, stem);
create index weekly_words_count on weekly_words(publish_week, media_sets_id, dashboard_topics_id, stem_count);
CREATE INDEX weekly_words_publish_week on weekly_words(publish_week);
ALTER TABLE  weekly_words ADD CONSTRAINT weekly_words_publish_week_is_monday CHECK ( EXTRACT ( ISODOW from publish_week) = 1 );

create table top_500_weekly_words (
       top_500_weekly_words_id      serial          primary key,
       media_sets_id                int             not null, -- references media_sets on delete cascade,
       dashboard_topics_id          int             null,     -- references dashboard_topics,
       term                         varchar(256)    not null,
       stem                         varchar(256)    not null,
       stem_count                   int             not null,
       publish_week                 date            not null
);

create UNIQUE index top_500_weekly_words_media on top_500_weekly_words(publish_week, media_sets_id, dashboard_topics_id, stem);
create index top_500_weekly_words_media_null_dashboard on top_500_weekly_words (publish_week,media_sets_id, dashboard_topics_id) where dashboard_topics_id is null;
ALTER TABLE  top_500_weekly_words ADD CONSTRAINT top_500_weekly_words_publish_week_is_monday CHECK ( EXTRACT ( ISODOW from publish_week) = 1 );
  
create table total_top_500_weekly_words (
       total_top_500_weekly_words_id       serial          primary key,
       media_sets_id                int             not null references media_sets on delete cascade, 
       dashboard_topics_id          int             null references dashboard_topics,
       publish_week                 date            not null,
       total_count                  int             not null
       
);
ALTER TABLE total_top_500_weekly_words ADD CONSTRAINT total_top_500_weekly_words_publish_week_is_monday CHECK ( EXTRACT ( ISODOW from publish_week) = 1 );

create unique index total_top_500_weekly_words_media 
    on total_top_500_weekly_words(publish_week, media_sets_id, dashboard_topics_id);

create view top_500_weekly_words_with_totals
    as select t5.*, tt5.total_count from top_500_weekly_words t5, total_top_500_weekly_words tt5
      where t5.media_sets_id = tt5.media_sets_id and t5.publish_week = tt5.publish_week and
        ( ( t5.dashboard_topics_id = tt5.dashboard_topics_id ) or
          ( t5.dashboard_topics_id is null and tt5.dashboard_topics_id is null ) );

create view top_500_weekly_words_normalized
    as select t5.stem, min(t5.term) as term, 
            ( least( 0.01, sum(t5.stem_count)::numeric / sum(t5.total_count)::numeric ) * count(*) ) as stem_count,
            t5.media_sets_id, t5.publish_week, t5.dashboard_topics_id
        from top_500_weekly_words_with_totals t5
        group by t5.stem, t5.publish_week, t5.media_sets_id, t5.dashboard_topics_id;
    
create table total_daily_words (
       total_daily_words_id         serial          primary key,
       media_sets_id                int             not null, -- references media_sets on delete cascade,
       dashboard_topics_id           int            null,     -- references dashboard_topics,
       publish_day                  date            not null,
       total_count                  int             not null
);

create index total_daily_words_media_sets_id on total_daily_words (media_sets_id);
create index total_daily_words_media_sets_id_publish_day on total_daily_words (media_sets_id,publish_day);
create index total_daily_words_publish_day on total_daily_words (publish_day);
create index total_daily_words_publish_week on total_daily_words (week_start_date(publish_day));
CREATE UNIQUE INDEX total_daily_words_media_sets_id_dashboard_topic_id_publish_day ON total_daily_words (media_sets_id, dashboard_topics_id, publish_day);


create table total_weekly_words (
       total_weekly_words_id         serial          primary key,
       media_sets_id                 int             not null references media_sets on delete cascade, 
       dashboard_topics_id           int             null references dashboard_topics on delete cascade,
       publish_week                  date            not null,
       total_count                   int             not null
);
create index total_weekly_words_media_sets_id on total_weekly_words (media_sets_id);
create index total_weekly_words_media_sets_id_publish_day on total_weekly_words (media_sets_id,publish_week);
create unique index total_weekly_words_ms_id_dt_id_p_week on total_weekly_words(media_sets_id, dashboard_topics_id, publish_week);
CREATE INDEX total_weekly_words_publish_week on total_weekly_words(publish_week);
INSERT INTO total_weekly_words(media_sets_id, dashboard_topics_id, publish_week, total_count) select media_sets_id, dashboard_topics_id, publish_week, sum(stem_count) as total_count from weekly_words group by media_sets_id, dashboard_topics_id, publish_week order by publish_week asc, media_sets_id, dashboard_topics_id ;

create view daily_words_with_totals 
    as select d.*, t.total_count from daily_words d, total_daily_words t
      where d.media_sets_id = t.media_sets_id and d.publish_day = t.publish_day and
        ( ( d.dashboard_topics_id = t.dashboard_topics_id ) or
          ( d.dashboard_topics_id is null and t.dashboard_topics_id is null ) );
             
create schema stories_tags_map_media_sub_tables;

create table ssw_queue (
       stories_id                   int             not null,
       publish_date                 timestamp       not null,
       media_id                     int             not null
);

create view story_extracted_texts
       as select stories_id, 
       array_to_string(array_agg(download_text), ' ') as extracted_text 
       from (select * from downloads natural join download_texts order by downloads_id) 
       	    as downloads group by stories_id;

CREATE VIEW media_feed_counts as (SELECT media_id, count(*) as feed_count FROM feeds GROUP by media_id);

CREATE TABLE daily_country_counts (
    media_sets_id integer  not null references media_sets on delete cascade,
    publish_day date not null,
    country character varying not null,
    country_count bigint not null,
    dashboard_topics_id integer references dashboard_topics on delete cascade
);

CREATE INDEX daily_country_counts_day_media_dashboard ON daily_country_counts USING btree (publish_day, media_sets_id, dashboard_topics_id);

CREATE TABLE authors (
    authors_id serial          PRIMARY KEY,
    author_name character varying UNIQUE NOT NULL
);
create index authors_name_varchar_pattern on authors(lower(author_name) varchar_pattern_ops);
create index authors_name_varchar_pattern_1 on authors(lower(split_part(author_name, ' ', 1)) varchar_pattern_ops);
create index authors_name_varchar_pattern_2 on authors(lower(split_part(author_name, ' ', 2)) varchar_pattern_ops);
create index authors_name_varchar_pattern_3 on authors(lower(split_part(author_name, ' ', 3)) varchar_pattern_ops);

CREATE TABLE authors_stories_map (
    authors_stories_map_id  serial            primary key,
    authors_id int                not null references authors on delete cascade,
    stories_id int                not null references stories on delete cascade
);

CREATE INDEX authors_stories_map_authors_id on authors_stories_map(authors_id);
CREATE INDEX authors_stories_map_stories_id on authors_stories_map(stories_id);

CREATE TYPE authors_stories_queue_type AS ENUM ('queued', 'pending', 'success', 'failed');

CREATE TABLE authors_stories_queue (
    authors_stories_queue_id  serial            primary key,
    stories_id int                not null references stories on delete cascade,
    state      authors_stories_queue_type not null
);
   
create table queries_dashboard_topics_map (
    queries_id              int                 not null references queries on delete cascade,
    dashboard_topics_id     int                 not null references dashboard_topics on delete cascade
);

create index queries_dashboard_topics_map_query on queries_dashboard_topics_map ( queries_id );
create index queries_dashboard_topics_map_dashboard_topic on queries_dashboard_topics_map ( dashboard_topics_id );

CREATE TABLE daily_author_words (
    daily_author_words_id serial primary key,
    authors_id integer not null references authors on delete cascade,
    media_sets_id integer not null references media_sets on delete cascade,
    term character varying(256) not null,
    stem character varying(256) not null,
    stem_count int not null,
    publish_day date not null
);

create UNIQUE index daily_author_words_media on daily_author_words(publish_day, authors_id, media_sets_id, stem);
create index daily_author_words_count on daily_author_words(publish_day, authors_id, media_sets_id, stem_count);

create table total_daily_author_words (
       total_daily_author_words_id  serial          primary key,
       authors_id                   int             not null references authors on delete cascade,
       media_sets_id                int             not null references media_sets on delete cascade, 
       publish_day                  timestamp       not null,
       total_count                  int             not null
);

create index total_daily_author_words_authors_id_media_sets_id on total_daily_author_words (authors_id, media_sets_id);
create unique index total_daily_author_words_authors_id_media_sets_id_publish_day on total_daily_author_words (authors_id, media_sets_id,publish_day);

create table weekly_author_words (
       weekly_author_words_id       serial          primary key,
       media_sets_id                int             not null references media_sets on delete cascade,
       authors_id                   int             not null references authors on delete cascade,
       term                         varchar(256)    not null,
       stem                         varchar(256)    not null,
       stem_count                   int             not null,
       publish_week                 date            not null
);

create index weekly_author_words_media on weekly_author_words(publish_week, authors_id, media_sets_id, stem);
create index weekly_author_words_count on weekly_author_words(publish_week, authors_id, media_sets_id, stem_count);

create UNIQUE index weekly_author_words_unique on weekly_author_words(publish_week, authors_id, media_sets_id, stem);

create table top_500_weekly_author_words (
       top_500_weekly_author_words_id      serial          primary key,
       media_sets_id                int             not null references media_sets on delete cascade,
       authors_id                   int             not null references authors on delete cascade,
       term                         varchar(256)    not null,
       stem                         varchar(256)    not null,
       stem_count                   int             not null,
       publish_week                 date            not null
);

create index top_500_weekly_author_words_media on top_500_weekly_author_words(publish_week, media_sets_id, authors_id);
create index top_500_weekly_author_words_authors on top_500_weekly_author_words(authors_id, publish_week, media_sets_id);

create UNIQUE index top_500_weekly_author_words_authors_stem on top_500_weekly_author_words(authors_id, publish_week, media_sets_id, stem);

    
create table total_top_500_weekly_author_words (
       total_top_500_weekly_author_words_id       serial          primary key,
       media_sets_id                int             not null references media_sets on delete cascade,
       authors_id                   int             not null references authors on delete cascade,
       publish_week                 date            not null,
       total_count                  int             not null
       
);

create UNIQUE index total_top_500_weekly_author_words_media 
    on total_top_500_weekly_author_words(publish_week, media_sets_id, authors_id);
create UNIQUE index total_top_500_weekly_author_words_authors 
    on total_top_500_weekly_author_words(authors_id, publish_week, media_sets_id);

CREATE TABLE popular_queries (
    popular_queries_id  serial          primary key,
    queries_id_0 integer NOT NULL,
    queries_id_1 integer,
    query_0_description character varying(1024) NOT NULL,
    query_1_description character varying(1024),
    dashboard_action character varying(1024),
    url_params character varying(1024),
    count integer DEFAULT 0,
    dashboards_id integer references dashboards NOT NULL
);

CREATE UNIQUE INDEX popular_queries_da_up ON popular_queries(dashboard_action, url_params);
CREATE UNIQUE INDEX popular_queries_query_ids ON popular_queries( queries_id_0,  queries_id_1);
CREATE INDEX popular_queries_dashboards_id_count on popular_queries(dashboards_id, count);

create table query_story_searches (
    query_story_searches_id     serial primary key,
    queries_id                  int not null references queries,
    pattern                     text,
    search_completed            boolean default false,
    csv_text                    text
);

create unique index query_story_searches_query_pattern on query_story_searches( queries_id, pattern );
  
create table query_story_searches_stories_map (
    query_story_searches_id     int,
    stories_id                  int
);

create unique index query_story_searches_stories_map_u on query_story_searches_stories_map ( query_story_searches_id, stories_id );
    
create table sopa_links (
    sopa_links_id       serial primary key,
    stories_id          int not null references stories,
    url                 text not null,
    redirect_url        text,
    ref_stories_id      int references stories,
    link_spidered       boolean default 'f'
);

create index sopa_links_story on sopa_links (stories_id);
    
create table sopa_stories (
    sopa_stories_id         serial primary key,
    stories_id              int not null references stories,
    link_mined              boolean default 'f',
    iteration               int default 0,
    link_weight             real
);

create table story_similarities (
    story_similarities_id   serial primary key,
    stories_id_a            int,
    publish_day_a           date,
    stories_id_b            int,
    publish_day_b           date,
    similarity              int
);

create index story_similarities_a_b on story_similarities ( stories_id_a, stories_id_b );
create index story_similarities_a_s on story_similarities ( stories_id_a, similarity, publish_day_b );
create index story_similarities_b_s on story_similarities ( stories_id_b, similarity, publish_day_a );
create index story_similarities_day on story_similarities ( publish_day_a, publish_day_b ); 
     
create view story_similarities_transitive as
    ( select story_similarities_id, stories_id_a, publish_day_a, stories_id_b, publish_day_b, similarity from story_similarities ) union 
        ( select story_similarities_id, stories_id_b as stories_id_a, publish_day_b as publish_day_a,
            stories_id_a as stories_id_b, publish_day_a as publish_day_b, similarity from story_similarities );
            
create table controversies (
    controversies_id        serial primary key,
    name                    varchar(1024) not null,
    query_story_searches_id int not null
);

create unique index controversies_name on controversies( name );


create table controversy_media_codes (
    controversies_id        int not null references controversies on delete cascade,
    media_id                int not null references media on delete cascade,
    code_type               text,
    code                    text
);
    
create table controversy_merged_media (
    source_media_id         int not null,
    target_media_id         int not null
);

create table controversy_links (
    controversy_links_id        serial primary key,
    controversies_id            int not null references controversies on delete cascade,
    stories_id                  int not null references stories on delete cascade,
    url                         text not null,
    redirect_url                text,
    ref_stories_id              int references stories on delete cascade,
    link_spidered               boolean default 'f'
);

create index controversy_links_story on controversy_links (stories_id, controversies_id );
    
create table controversy_stories (
    controversy_stories_id          serial primary key,
    controversies_id                int not null references controversies on delete cascade,
    stories_id                      int not null references stories on delete cascade,
    link_mined                      boolean default 'f',
    iteration                       int default 0,
    link_weight                     real,
    redirect_url                    text
);

create view controversy_links_cross_media as
  select s.stories_id, substr(sm.name::text, 0, 24) as media_name, r.stories_id as ref_stories_id, 
      substr(rm.name::text, 0, 24) as ref_media_name, substr(cl.url, 0, 144) as url, cs.controversies_id
    from media sm, media rm, controversy_links cl, stories s, stories r, controversy_stories cs
    where cl.ref_stories_id <> cl.stories_id and s.stories_id = cl.stories_id and 
      cl.ref_stories_id = r.stories_id and s.media_id <> r.media_id and 
      sm.media_id = s.media_id and rm.media_id = r.media_id and cs.stories_id = cl.ref_stories_id and
      cs.controversies_id = cl.controversies_id;
    
CREATE VIEW stories_collected_in_past_day as select * from stories where collect_date > now() - interval '1 day';

CREATE VIEW downloads_to_be_extracted as select * from downloads where extracted = 'f' and state = 'success' and type = 'content';

CREATE VIEW downloads_in_past_day as select * from downloads where download_time > now() - interval '1 day';
CREATE VIEW downloads_with_error_in_past_day as select * from downloads_in_past_day where state = 'error';

CREATE VIEW daily_stats as select * from (SELECT count(*) as daily_downloads from downloads_in_past_day) as dd, (select count(*) as daily_stories from stories_collected_in_past_day) ds , (select count(*) as downloads_to_be_extracted from downloads_to_be_extracted) dex, (select count(*) as download_errors from downloads_with_error_in_past_day ) er;

CREATE TABLE queries_top_weekly_words_json (
   queries_top_weekly_words_json_id serial primary key,
   queries_id integer references queries on delete cascade not null unique,
   top_weekly_words_json text not null 
);

CREATE TABLE queries_country_counts_json (
   queries_country_counts_json_id serial primary key,
   queries_id integer references queries on delete cascade not null unique,
   country_counts_json text not null 
);


CREATE OR REPLACE FUNCTION add_query_version (new_query_version_enum_string character varying) RETURNS void
AS 
$body$
DECLARE
    range_of_old_enum TEXT;
    new_type_sql TEXT;
BEGIN

LOCK TABLE queries;

SELECT '''' || array_to_string(ENUM_RANGE(null::query_version_enum), ''',''') || '''' INTO range_of_old_enum;

DROP TYPE IF EXISTS new_query_version_enum;

new_type_sql :=  'CREATE TYPE new_query_version_enum AS ENUM( ' || range_of_old_enum || ', ' || '''' || new_query_version_enum_string || '''' || ')' ;
--RAISE NOTICE 'Sql: %t', new_type_sql;

EXECUTE new_type_sql;

ALTER TABLE queries ADD COLUMN new_query_version new_query_version_enum DEFAULT enum_last (null::new_query_version_enum ) NOT NULL;
UPDATE queries set new_query_version = query_version::text::new_query_version_enum;
ALTER TYPE query_version_enum  RENAME to old_query_version_enum;
ALTER TABLE queries rename column query_version to old_query_version;
ALTER TABLE queries rename column new_query_version to query_version;
ALTER TYPE new_query_version_enum RENAME to query_version_enum;
ALTER TABLE queries DROP COLUMN old_query_version;
DROP TYPE old_query_version_enum ;


END;
$body$
    LANGUAGE 'plpgsql';
--

<<<<<<< HEAD
select enum.enum_add( 'download_state', 'feed_error' );
=======
DROP LANGUAGE IF EXISTS plperlu CASCADE;
>>>>>>> 2a5bcb4a


            -- PostgreSQL sends notices about implicit keys that are being created,
            -- and the test suite takes them for warnings.
            SET client_min_messages=WARNING;

            -- "Full" stopwords
            DROP TABLE IF EXISTS stopwords_tiny;
            CREATE TABLE stopwords_tiny (
                stopwords_id SERIAL PRIMARY KEY,
                stopword VARCHAR(256) NOT NULL
            ) WITH (OIDS=FALSE);
            CREATE UNIQUE INDEX stopwords_tiny_stopword ON stopwords_tiny(stopword);

            -- Stopword stems
            DROP TABLE IF EXISTS stopword_stems_tiny;
            CREATE TABLE stopword_stems_tiny (
                stopword_stems_id SERIAL PRIMARY KEY,
                stopword_stem VARCHAR(256) NOT NULL
            ) WITH (OIDS=FALSE);
            CREATE UNIQUE INDEX stopword_stems_tiny_stopword_stem ON stopword_stems_tiny(stopword_stem);

            -- Reset the message level back to "notice".
            SET client_min_messages=NOTICE;

INSERT INTO stopwords_tiny (stopword) VALUES ('these'), ('you'), ('при'), ('both'), ('my'), ('как'), ('для'), ('Как'), ('дело'), ('what'), ('эти'), ('them'), ('there''s'), ('еще'), ('к'), ('лишь'), ('again'), ('деньги'), ('жизни'), ('why''s'), ('когда'), ('него'), ('of'), ('будет'), ('they''ll'), ('all'), ('being'), ('she'), ('nor'), ('за'), ('года'), ('when'), ('там'), ('where'), ('коп'), ('Я'), ('Если'), ('i''ve'), ('a'), ('you''ll'), ('would'), ('no'), ('по'), ('how''s'), ('мы'), ('нас'), ('они'), ('ни'), ('in'), ('лет'), ('wouldn''t'), ('i''ll'), ('very'), ('only'), ('своих'), ('me'), ('кто'), ('they''re'), ('by'), ('В'), ('can''t'), ('это'), ('мне'), ('let''s'), ('если'), ('этой'), ('hers'), ('after'), ('не'), ('doing'), ('am'), ('того'), ('свою'), ('А'), ('there'), ('weren''t'), ('couldn''t'), ('as'), ('который'), ('why'), ('Он'), ('itself'), ('ourselves'), ('между'), ('has'), ('время'), ('on'), ('i''d'), ('further'), ('won''t'), ('об'), ('out'), ('ему'), ('их'), ('aren''t'), ('И'), ('Но'), ('theirs'), ('ought'), ('более'), ('которые'), ('может'), ('так'), ('into'), ('чтобы'), ('и'), ('herself'), ('он'), ('ее'), ('below'), ('К'), ('during'), ('they''d'), ('then'), ('he''d'), ('we''re'), ('можно'), ('don''t'), ('it''s'), ('его'), ('few'), ('about'), ('down'), ('свои'), ('whom'), ('how'), ('wasn''t'), ('без'), ('those'), ('their'), ('other'), ('хотя'), ('up'), ('having'), ('где'), ('была'), ('Иллюстрация'), ('я'), ('been'), ('should'), ('what''s'), ('yourselves'), ('she''ll'), ('he'), ('которых'), ('несколько'), ('всех'), ('них'), ('until'), ('was'), ('which'), ('вот'), ('из'), ('didn''t'), ('пока'), ('if'), ('we''ll'), ('есть'), ('также'), ('himself'), ('him'), ('всего'), ('от'), ('только'), ('own'), ('doesn''t'), ('he''ll'), ('yours'), ('each'), ('у'), ('уже'), ('быть'), ('your'), ('but'), ('too'), ('and'), ('over'), ('теперь'), ('год'), ('shan''t'), ('о'), ('here''s'), ('ли'), ('через'), ('is'), ('have'), ('больше'), ('чем'), ('все'), ('we''d'), ('it'), ('им'), ('со'), ('who''s'), ('shouldn''t'), ('Однако'), ('were'), ('этот'), ('yourself'), ('you''d'), ('hadn''t'), ('off'), ('под'), ('сегодня'), ('году'), ('в'), ('было'), ('where''s'), ('По'), ('ours'), ('С'), ('том'), ('бы'), ('i''m'), ('даже'), ('человек'), ('haven''t'), ('myself'), ('they'), ('you''re'), ('same'), ('she''d'), ('У'), ('his'), ('i'), ('under'), ('she''s'), ('раз'), ('hasn''t'), ('through'), ('while'), ('themselves'), ('because'), ('нет'), ('руб'), ('сейчас'), ('просто'), ('cannot'), ('этом'), ('that'), ('not'), ('mustn''t'), ('our'), ('who'), ('после'), ('its'), ('этого'), ('были'), ('же'), ('себя'), ('Что'), ('some'), ('with'), ('here'), ('you''ve'), ('did'), ('do'), ('но'), ('we'), ('на'), ('что'), ('to'), ('from'), ('when''s'), ('тех'), ('она'), ('her'), ('any'), ('себе'), ('isn''t'), ('один'), ('На'), ('своей'), ('more'), ('an'), ('the'), ('against'), ('they''ve'), ('то'), ('до'), ('Это'), ('we''ve'), ('or'), ('could'), ('два'), ('тем'), ('does'), ('before'), ('this'), ('so'), ('once'), ('Не'), ('for'), ('а'), ('be'), ('such'), ('был'), ('очень'), ('most'), ('he''s'), ('во'), ('процентов'), ('are'), ('с'), ('above'), ('at'), ('день'), ('that''s'), ('здесь'), ('будут'), ('или'), ('had'), ('between'), ('than'), ('три');INSERT INTO stopword_stems_tiny (stopword_stem) VALUES ('these'), ('you'), ('both'), ('при'), ('my'), ('тепер'), ('как'), ('е'), ('для'), ('what'), ('them'), ('тольк'), ('dure'), ('к'), ('again'), ('of'), ('будет'), ('they''ll'), ('all'), ('хот'), ('she'), ('nor'), ('за'), ('when'), ('там'), ('where'), ('коп'), ('a'), ('you''ll'), ('would'), ('ег'), ('no'), ('по'), ('мы'), ('прост'), ('нас'), ('нескольк'), ('ни'), ('in'), ('лет'), ('wouldn''t'), ('i''ll'), ('me'), ('кто'), ('by'), ('себ'), ('однак'), ('can''t'), ('мне'), ('doe'), ('тог'), ('after'), ('не'), ('am'), ('we''r'), ('there'), ('weren''t'), ('as'), ('couldn''t'), ('itself'), ('has'), ('you''r'), ('i''v'), ('on'), ('i''d'), ('further'), ('won''t'), ('об'), ('межд'), ('out'), ('их'), ('aren''t'), ('ought'), ('может'), ('так'), ('into'), ('и'), ('herself'), ('он'), ('below'), ('эт'), ('they''d'), ('зде'), ('they''r'), ('нег'), ('then'), ('he''d'), ('уж'), ('don''t'), ('пок'), ('быт'), ('few'), ('about'), ('down'), ('whom'), ('лиш'), ('how'), ('whi'), ('wasn''t'), ('иллюстрац'), ('без'), ('those'), ('their'), ('other'), ('сегодн'), ('up'), ('onc'), ('где'), ('я'), ('been'), ('should'), ('ourselv'), ('такж'), ('she''ll'), ('he'), ('ещ'), ('всех'), ('них'), ('until'), ('ani'), ('was'), ('котор'), ('yourselv'), ('which'), ('вот'), ('из'), ('didn''t'), ('if'), ('we''ll'), ('himself'), ('him'), ('от'), ('abov'), ('own'), ('doesn''t'), ('he''ll'), ('each'), ('у'), ('your'), ('жизн'), ('but'), ('too'), ('and'), ('деньг'), ('год'), ('over'), ('shan''t'), ('о'), ('ли'), ('через'), ('is'), ('сво'), ('have'), ('чем'), ('все'), ('ест'), ('we''d'), ('даж'), ('it'), ('им'), ('со'), ('shouldn''t'), ('we''v'), ('were'), ('этот'), ('yourself'), ('you''d'), ('врем'), ('hadn''t'), ('off'), ('под'), ('becaus'), ('очен'), ('в'), ('когд'), ('том'), ('бы'), ('i''m'), ('человек'), ('haven''t'), ('myself'), ('they'), ('befor'), ('same'), ('she''d'), ('his'), ('i'), ('under'), ('раз'), ('ем'), ('hasn''t'), ('they''v'), ('through'), ('onli'), ('бол'), ('while'), ('you''v'), ('нет'), ('руб'), ('сейчас'), ('cannot'), ('that'), ('not'), ('mustn''t'), ('our'), ('who'), ('ил'), ('дел'), ('же'), ('veri'), ('some'), ('with'), ('here'), ('did'), ('do'), ('но'), ('we'), ('на'), ('что'), ('to'), ('from'), ('тех'), ('her'), ('isn''t'), ('один'), ('more'), ('an'), ('the'), ('against'), ('всег'), ('то'), ('до'), ('let'), ('or'), ('could'), ('два'), ('тем'), ('this'), ('themselv'), ('so'), ('for'), ('а'), ('be'), ('such'), ('был'), ('most'), ('во'), ('are'), ('ден'), ('с'), ('at'), ('есл'), ('чтоб'), ('будут'), ('had'), ('between'), ('посл'), ('than'), ('больш'), ('процент'), ('можн'), ('три');
            -- PostgreSQL sends notices about implicit keys that are being created,
            -- and the test suite takes them for warnings.
            SET client_min_messages=WARNING;

            -- "Full" stopwords
            DROP TABLE IF EXISTS stopwords_short;
            CREATE TABLE stopwords_short (
                stopwords_id SERIAL PRIMARY KEY,
                stopword VARCHAR(256) NOT NULL
            ) WITH (OIDS=FALSE);
            CREATE UNIQUE INDEX stopwords_short_stopword ON stopwords_short(stopword);

            -- Stopword stems
            DROP TABLE IF EXISTS stopword_stems_short;
            CREATE TABLE stopword_stems_short (
                stopword_stems_id SERIAL PRIMARY KEY,
                stopword_stem VARCHAR(256) NOT NULL
            ) WITH (OIDS=FALSE);
            CREATE UNIQUE INDEX stopword_stems_short_stopword_stem ON stopword_stems_short(stopword_stem);

            -- Reset the message level back to "notice".
            SET client_min_messages=NOTICE;

INSERT INTO stopwords_short (stopword) VALUES ('группа'), ('при'), ('знаю'), ('мог'), ('hat'), ('million'), ('как'), ('january'), ('stead'), ('serve'), ('thousand'), ('what'), ('завода'), ('light'), ('проект'), ('captain'), ('village'), ('дать'), ('gray'), ('века'), ('again'), ('happen'), ('molecule'), ('twenty'), ('недавно'), ('него'), ('of'), ('wall'), ('будет'), ('rule'), ('corn'), ('still'), ('wind'), ('cover'), ('winter'), ('will'), ('Пресс'), ('much'), ('срок'), ('imagine'), ('skin'), ('НЕ'), ('новой'), ('part'), ('board'), ('can'), ('exercise'), ('magnet'), ('where'), ('wild'), ('land'), ('главы'), ('doctor'), ('settle'), ('wait'), ('похоже'), ('одну'), ('Я'), ('favor'), ('left'), ('rain'), ('experiment'), ('bit'), ('быстро'), ('fact'), ('представителей'), ('первой'), ('дом'), ('новостей'), ('cause'), ('quite'), ('Когда'), ('knew'), ('crop'), ('only'), ('very'), ('понять'), ('me'), ('кто'), ('становится'), ('имеют'), ('by'), ('В'), ('moon'), ('thank'), ('которой'), ('inch'), ('type'), ('неделю'), ('fair'), ('мне'), ('cool'), ('если'), ('части'), ('этой'), ('problem'), ('check'), ('cow'), ('share'), ('часть'), ('beauty'), ('того'), ('death'), ('председателя'), ('А'), ('доме'), ('nature'), ('note'), ('свой'), ('мере'), ('there'), ('eye'), ('деле'), ('dry'), ('market'), ('решили'), ('работе'), ('ведь'), ('нужно'), ('fight'), ('stretch'), ('warm'), ('лучше'), ('перед'), ('лично'), ('делаем'), ('прямо'), ('gone'), ('около'), ('matter'), ('первых'), ('игры'), ('dictionary'), ('race'), ('ran'), ('south'), ('уровне'), ('trouble'), ('Причем'), ('quart'), ('strong'), ('свет'), ('их'), ('целом'), ('lift'), ('people'), ('top'), ('одной'), ('представители'), ('более'), ('т'), ('П'), ('dress'), ('главного'), ('массовой'), ('front'), ('meet'), ('чтобы'), ('seven'), ('второй'), ('certain'), ('и'), ('good'), ('он'), ('occur'), ('ее'), ('совершенно'), ('master'), ('vowel'), ('руководителей'), ('west'), ('fish'), ('самый'), ('Кроме'), ('едва'), ('ear'), ('then'), ('человека'), ('которым'), ('возможность'), ('возможности'), ('выборах'), ('hear'), ('segment'), ('truck'), ('сообщили'), ('От'), ('roll'), ('начале'), ('отдела'), ('state'), ('столько'), ('комментариев'), ('bear'), ('atom'), ('few'), ('pitch'), ('свои'), ('sand'), ('show'), ('told'), ('rub'), ('swim'), ('win'), ('партия'), ('ring'), ('Об'), ('steam'), ('bell'), ('трех'), ('heard'), ('york'), ('трудно'), ('руки'), ('suit'), ('flat'), ('wheel'), ('хотя'), ('direct'), ('wash'), ('even'), ('вопрос'), ('adriver'), ('finish'), ('amp'), ('famous'), ('crease'), ('Иллюстрация'), ('вместе'), ('власть'), ('mountain'), ('should'), ('утверждают'), ('против'), ('нибудь'), ('Во'), ('plane'), ('значит'), ('he'), ('sail'), ('fresh'), ('никогда'), ('них'), ('blood'), ('остается'), ('gather'), ('Вот'), ('оказались'), ('sat'), ('скорее'), ('команды'), ('почта'), ('городе'), ('come'), ('fly'), ('stone'), ('Эти'), ('Теперь'), ('получил'), ('rose'), ('bar'), ('least'), ('liquid'), ('river'), ('less'), ('от'), ('better'), ('fine'), ('keep'), ('разных'), ('эта'), ('deep'), ('этому'), ('фонда'), ('уже'), ('cgi'), ('interest'), ('chick'), ('supply'), ('факт'), ('dance'), ('final'), ('poor'), ('sun'), ('and'), ('июля'), ('год'), ('пять'), ('о'), ('six'), ('tall'), ('той'), ('говоря'), ('Д'), ('якобы'), ('условия'), ('spend'), ('surprise'), ('men'), ('watch'), ('сути'), ('миллион'), ('think'), ('удалось'), ('paper'), ('Через'), ('именно'), ('last'), ('danger'), ('build'), ('г'), ('food'), ('often'), ('Однако'), ('являетесь'), ('Еще'), ('равно'), ('next'), ('работает'), ('число'), ('square'), ('off'), ('thus'), ('связи'), ('horse'), ('сегодня'), ('similar'), ('году'), ('всегда'), ('bright'), ('С'), ('наши'), ('circle'), ('toward'), ('value'), ('summer'), ('первый'), ('бы'), ('contain'), ('evening'), ('push'), ('word'), ('такое'), ('hold'), ('лидер'), ('оказался'), ('слишком'), ('felt'), ('position'), ('hit'), ('indicate'), ('same'), ('придется'), ('deal'), ('city'), ('science'), ('У'), ('free'), ('person'), ('rich'), ('shell'), ('первого'), ('company'), ('crowd'), ('make'), ('operate'), ('сделаем'), ('industry'), ('big'), ('august'), ('участие'), ('другое'), ('allow'), ('happy'), ('nothing'), ('сейчас'), ('hour'), ('просто'), ('да'), ('руководство'), ('table'), ('развития'), ('that'), ('choose'), ('milk'), ('green'), ('tool'), ('после'), ('двух'), ('наших'), ('весьма'), ('sent'), ('line'), ('property'), ('yellow'), ('должен'), ('grew'), ('middle'), ('Таким'), ('тоже'), ('были'), ('mount'), ('предприятия'), ('рядом'), ('dollar'), ('shout'), ('среди'), ('же'), ('четыре'), ('some'), ('те'), ('комитета'), ('with'), ('result'), ('eat'), ('here'), ('находившегося'), ('тебе'), ('но'), ('born'), ('на'), ('говорят'), ('solution'), ('cat'), ('силы'), ('student'), ('real'), ('set'), ('teach'), ('country'), ('house'), ('считать'), ('документы'), ('кого'), ('wire'), ('ты'), ('job'), ('spot'), ('spread'), ('Александр'), ('кроме'), ('Рейтер'), ('glass'), ('against'), ('то'), ('конца'), ('yet'), ('числе'), ('need'), ('Это'), ('earth'), ('white'), ('or'), ('could'), ('wonder'), ('два'), ('does'), ('music'), ('дома'), ('какой'), ('ваш'), ('стать'), ('broke'), ('почти'), ('else'), ('port'), ('process'), ('первую'), ('engine'), ('роль'), ('глава'), ('separate'), ('busy'), ('Александра'), ('solve'), ('процентов'), ('НА'), ('young'), ('center'), ('делам'), ('сторону'), ('никак'), ('ныне'), ('bring'), ('insect'), ('день'), ('begin'), ('laugh'), ('connect'), ('link'), ('sight'), ('arrange'), ('прокуратуры'), ('feed'), ('новых'), ('between'), ('space'), ('Сергея'), ('либо'), ('reply'), ('Сейчас'), ('такие'), ('book'), ('времени'), ('три'), ('difficult'), ('sleep'), ('melody'), ('знает'), ('you'), ('Владимира'), ('both'), ('выяснилось'), ('put'), ('print'), ('пресс'), ('работу'), ('verb'), ('pound'), ('power'), ('весь'), ('Как'), ('discuss'), ('period'), ('substance'), ('сказать'), ('примеру'), ('claim'), ('old'), ('нам'), ('выше'), ('к'), ('интервью'), ('деньги'), ('though'), ('Фото'), ('отношении'), ('всю'), ('Вы'), ('girl'), ('all'), ('этим'), ('speed'), ('апреля'), ('за'), ('должно'), ('pass'), ('километров'), ('крупных'), ('branch'), ('наш'), ('площади'), ('thought'), ('offer'), ('spell'), ('would'), ('no'), ('наиболее'), ('д'), ('kill'), ('мы'), ('могла'), ('нас'), ('женщин'), ('работа'), ('red'), ('лет'), ('столице'), ('час'), ('salt'), ('valley'), ('total'), ('За'), ('cent'), ('иначе'), ('mind'), ('mine'), ('процента'), ('support'), ('www'), ('object'), ('women'), ('add'), ('invent'), ('Ни'), ('недели'), ('опять'), ('am'), ('вовсе'), ('get'), ('полностью'), ('huge'), ('control'), ('bat'), ('don'), ('считает'), ('этих'), ('свою'), ('car'), ('go'), ('своем'), ('hundred'), ('pattern'), ('кому'), ('фирмы'), ('мене'), ('довольно'), ('product'), ('why'), ('новый'), ('february'), ('Он'), ('complete'), ('делу'), ('Известиям'), ('know'), ('tree'), ('third'), ('заместитель'), ('миллиона'), ('знают'), ('годы'), ('которая'), ('время'), ('consider'), ('boy'), ('day'), ('break'), ('govern'), ('course'), ('дней'), ('людей'), ('wrote'), ('black'), ('agree'), ('силу'), ('ничего'), ('которые'), ('behind'), ('must'), ('wood'), ('Из'), ('ситуация'), ('так'), ('делать'), ('design'), ('body'), ('bad'), ('html'), ('легко'), ('которыми'), ('create'), ('able'), ('К'), ('Более'), ('during'), ('работавшую'), ('style'), ('bread'), ('path'), ('bottom'), ('впервые'), ('hole'), ('single'), ('observe'), ('probable'), ('района'), ('hot'), ('speak'), ('события'), ('since'), ('multiply'), ('self'), ('Все'), ('метров'), ('Алексей'), ('drink'), ('счет'), ('dad'), ('character'), ('сделать'), ('enter'), ('Его'), ('дает'), ('Пока'), ('rather'), ('other'), ('пор'), ('которого'), ('lady'), ('вроде'), ('ever'), ('немало'), ('эту'), ('gun'), ('age'), ('term'), ('ТАСС'), ('plain'), ('членов'), ('except'), ('call'), ('loud'), ('Этот'), ('специалисты'), ('При'), ('blog'), ('quotient'), ('excite'), ('smell'), ('народа'), ('могут'), ('comment'), ('данным'), ('говорит'), ('сто'), ('capital'), ('compare'), ('want'), ('сколько'), ('plural'), ('считают'), ('вот'), ('предприятий'), ('late'), ('steel'), ('key'), ('save'), ('средств'), ('foot'), ('view'), ('итоге'), ('Многие'), ('дальше'), ('plan'), ('lost'), ('always'), ('Потом'), ('glad'), ('tone'), ('следует'), ('ship'), ('appear'), ('open'), ('sit'), ('ИТАР'), ('noon'), ('touch'), ('tire'), ('usual'), ('Сегодня'), ('written'), ('gas'), ('populate'), ('ли'), ('area'), ('должны'), ('через'), ('hope'), ('forest'), ('прежнему'), ('точки'), ('die'), ('Даже'), ('have'), ('cook'), ('директора'), ('взгляд'), ('часа'), ('sheet'), ('organ'), ('принять'), ('помощь'), ('right'), ('talk'), ('dog'), ('necessary'), ('первые'), ('собственности'), ('одно'), ('led'), ('тысяч'), ('post'), ('Николай'), ('soft'), ('natural'), ('М'), ('опыт'), ('tail'), ('write'), ('суда'), ('guide'), ('stream'), ('всему'), ('том'), ('arrive'), ('человек'), ('постоянно'), ('card'), ('opposite'), ('посколько'), ('ready'), ('свое'), ('four'), ('ними'), ('прошлого'), ('м'), ('lone'), ('they'), ('мало'), ('центра'), ('помощью'), ('пятая'), ('cotton'), ('war'), ('fill'), ('две'), ('приходится'), ('fire'), ('select'), ('store'), ('образом'), ('последних'), ('track'), ('trip'), ('имени'), ('условиях'), ('компания'), ('office'), ('well'), ('wear'), ('поэтому'), ('meat'), ('прошлом'), ('Анатолий'), ('condition'), ('туда'), ('стали'), ('труда'), ('experience'), ('tiny'), ('самого'), ('travel'), ('who'), ('воскресение'), ('row'), ('ball'), ('sharp'), ('некоторые'), ('возможно'), ('этого'), ('caught'), ('котором'), ('Михаил'), ('grass'), ('region'), ('цены'), ('нашего'), ('вновь'), ('bank'), ('level'), ('simple'), ('train'), ('season'), ('провести'), ('friend'), ('нескольких'), ('словам'), ('главное'), ('do'), ('дни'), ('первым'), ('вести'), ('garden'), ('shoulder'), ('ней'), ('oh'), ('создать'), ('продукции'), ('stood'), ('бывший'), ('Так'), ('hair'), ('зам'), ('feet'), ('language'), ('suggest'), ('sea'), ('tie'), ('strange'), ('Только'), ('один'), ('давно'), ('своей'), ('театра'), ('месте'), ('меры'), ('Юрий'), ('decide'), ('hill'), ('the'), ('одним'), ('речь'), ('done'), ('вам'), ('начальника'), ('spring'), ('dream'), ('случай'), ('пути'), ('so'), ('право'), ('заявил'), ('стоит'), ('wife'), ('Не'), ('for'), ('meant'), ('конференции'), ('duck'), ('pick'), ('clean'), ('main'), ('near'), ('станет'), ('morning'), ('idea'), ('corner'), ('оказалось'), ('basic'), ('world'), ('такого'), ('акций'), ('фирма'), ('never'), ('ноября'), ('с'), ('blue'), ('drive'), ('straight'), ('early'), ('Здесь'), ('fig'), ('at'), ('joy'), ('equal'), ('silent'), ('команда'), ('достаточно'), ('Без'), ('надо'), ('mother'), ('trade'), ('город'), ('Именно'), ('hurry'), ('broad'), ('летний'), ('air'), ('road'), ('sid'), ('shine'), ('каким'), ('vary'), ('form'), ('shore'), ('baby'), ('кстате'), ('many'), ('buy'), ('fat'), ('slave'), ('помощи'), ('для'), ('give'), ('life'), ('над'), ('soldier'), ('дело'), ('subject'), ('место'), ('нельзя'), ('them'), ('последнее'), ('последний'), ('еще'), ('вообще'), ('moment'), ('хорошо'), ('лишь'), ('Чтобы'), ('жизни'), ('energy'), ('figure'), ('system'), ('story'), ('month'), ('true'), ('каждая'), ('fraction'), ('seed'), ('she'), ('december'), ('nor'), ('press'), ('lie'), ('года'), ('act'), ('when'), ('throw'), ('chief'), ('exact'), ('every'), ('количество'), ('февраля'), ('руководитель'), ('ground'), ('man'), ('закон'), ('provide'), ('жителей'), ('семьи'), ('коп'), ('Если'), ('мая'), ('way'), ('ранее'), ('neighbor'), ('a'), ('естественно'), ('coast'), ('меня'), ('july'), ('они'), ('http'), ('wrong'), ('in'), ('вице'), ('stand'), ('may'), ('корреспонденту'), ('начальник'), ('believe'), ('dark'), ('это'), ('care'), ('isn'), ('дня'), ('не'), ('livejournal'), ('заявление'), ('sky'), ('период'), ('нему'), ('друга'), ('рук'), ('spoke'), ('fruit'), ('премьера'), ('каждого'), ('heat'), ('история'), ('который'), ('Мы'), ('раньше'), ('numeral'), ('quick'), ('fast'), ('главный'), ('slow'), ('получили'), ('yes'), ('soil'), ('on'), ('map'), ('места'), ('shall'), ('об'), ('study'), ('sign'), ('colony'), ('base'), ('arm'), ('change'), ('Тем'), ('главным'), ('match'), ('хочет'), ('стал'), ('И'), ('чего'), ('необходимо'), ('walk'), ('november'), ('poem'), ('вы'), ('про'), ('hard'), ('family'), ('октября'), ('number'), ('visit'), ('обычно'), ('сообщил'), ('апрель'), ('case'), ('одна'), ('climb'), ('интересы'), ('proper'), ('могли'), ('никаких'), ('mouth'), ('Ну'), ('лица'), ('syllable'), ('remember'), ('процесс'), ('ago'), ('Борис'), ('silver'), ('руках'), ('now'), ('little'), ('жить'), ('shoe'), ('районе'), ('surface'), ('уж'), ('test'), ('produce'), ('slip'), ('точнее'), ('blow'), ('step'), ('его'), ('mass'), ('down'), ('about'), ('column'), ('how'), ('новые'), ('прежде'), ('суббота'), ('event'), ('без'), ('those'), ('prove'), ('О'), ('Тогда'), ('their'), ('найти'), ('scale'), ('best'), ('кстати'), ('ним'), ('chart'), ('wing'), ('Среди'), ('декабря'), ('up'), ('oxygen'), ('где'), ('была'), ('правда'), ('dead'), ('я'), ('king'), ('say'), ('together'), ('log'), ('machine'), ('Г'), ('месяца'), ('original'), ('несколько'), ('встречи'), ('score'), ('всех'), ('question'), ('Уже'), ('своими'), ('point'), ('hand'), ('animal'), ('конечно'), ('практически'), ('Ю'), ('многие'), ('взять'), ('самой'), ('иметь'), ('cold'), ('which'), ('из'), ('любая'), ('пока'), ('Ассошиэйтед'), ('far'), ('есть'), ('Нет'), ('также'), ('всего'), ('suffix'), ('только'), ('flow'), ('own'), ('одновременно'), ('одном'), ('самое'), ('sound'), ('also'), ('egg'), ('у'), ('должна'), ('Дело'), ('путь'), ('rope'), ('equate'), ('мировой'), ('east'), ('быть'), ('жизнь'), ('своим'), ('pull'), ('continent'), ('possible'), ('but'), ('too'), ('Л'), ('сборной'), ('small'), ('потому'), ('теперь'), ('утверждает'), ('over'), ('сотрудников'), ('divide'), ('kept'), ('is'), ('found'), ('coat'), ('color'), ('сами'), ('dear'), ('больше'), ('все'), ('Есть'), ('политики'), ('событий'), ('station'), ('своего'), ('им'), ('anger'), ('art'), ('стало'), ('одного'), ('местных'), ('женщины'), ('главе'), ('Она'), ('которую'), ('length'), ('Сергей'), ('многих'), ('особенно'), ('game'), ('х'), ('metal'), ('этот'), ('наша'), ('were'), ('law'), ('pay'), ('После'), ('каких'), ('под'), ('производства'), ('вас'), ('like'), ('собой'), ('turn'), ('got'), ('Ведь'), ('past'), ('collect'), ('iron'), ('в'), ('было'), ('сих'), ('camp'), ('говорится'), ('cost'), ('другой'), ('своему'), ('seat'), ('ask'), ('даже'), ('receive'), ('качестве'), ('нем'), ('подобная'), ('gave'), ('thick'), ('миллиарда'), ('fear'), ('несмотря'), ('especially'), ('include'), ('Кстати'), ('run'), ('cut'), ('пост'), ('plant'), ('low'), ('his'), ('мире'), ('ссылка'), ('времена'), ('under'), ('answer'), ('течение'), ('слова'), ('Е'), ('through'), ('oil'), ('while'), ('Правда'), ('please'), ('которому'), ('руб'), ('rise'), ('move'), ('held'), ('clear'), ('take'), ('видимо'), ('our'), ('triangle'), ('нынешнего'), ('сентября'), ('например'), ('резко'), ('января'), ('вопросы'), ('шесть'), ('долго'), ('вся'), ('farm'), ('join'), ('дел'), ('lake'), ('minute'), ('себя'), ('й'), ('rnd'), ('пришлось'), ('brother'), ('состоянии'), ('любой'), ('we'), ('hasn'), ('notice'), ('face'), ('что'), ('to'), ('group'), ('права'), ('говорил'), ('gentle'), ('будто'), ('motion'), ('включая'), ('school'), ('тех'), ('home'), ('depend'), ('ease'), ('себе'), ('radio'), ('large'), ('На'), ('Кто'), ('unit'), ('consonant'), ('тысячи'), ('try'), ('sense'), ('ocean'), ('an'), ('made'), ('bed'), ('земли'), ('page'), ('neck'), ('говорить'), ('работать'), ('fell'), ('aren'), ('людям'), ('центре'), ('soon'), ('тем'), ('rock'), ('read'), ('Можно'), ('случае'), ('каждый'), ('системы'), ('средства'), ('field'), ('всё'), ('once'), ('дал'), ('производство'), ('enemy'), ('а'), ('grand'), ('jump'), ('end'), ('paint'), ('miss'), ('such'), ('shape'), ('такая'), ('nation'), ('столь'), ('reach'), ('window'), ('degree'), ('оказалась'), ('ответ'), ('are'), ('деятельности'), ('часто'), ('оно'), ('ходе'), ('деятельность'), ('long'), ('great'), ('current'), ('edge'), ('касается'), ('градусов'), ('particular'), ('hunt'), ('guess'), ('много'), ('example'), ('yard'), ('than'), ('determine'), ('отличие'), ('force'), ('таких'), ('june'), ('just'), ('measure'), ('present'), ('catch'), ('нее'), ('these'), ('Андрей'), ('решения'), ('floor'), ('my'), ('fun'), ('heavy'), ('took'), ('see'), ('north'), ('марта'), ('позиции'), ('didn'), ('е'), ('снова'), ('pose'), ('expect'), ('внимание'), ('symbol'), ('history'), ('night'), ('fit'), ('эти'), ('letter'), ('люди'), ('движения'), ('ей'), ('таки'), ('территории'), ('метра'), ('follow'), ('последние'), ('several'), ('piece'), ('когда'), ('rest'), ('вдруг'), ('time'), ('round'), ('Конечно'), ('Их'), ('woman'), ('Нью'), ('weather'), ('большинство'), ('степени'), ('дела'), ('десять'), ('said'), ('afraid'), ('draw'), ('common'), ('either'), ('назад'), ('там'), ('paragraph'), ('son'), ('human'), ('lead'), ('bin'), ('chair'), ('Там'), ('chord'), ('по'), ('квартиры'), ('copy'), ('явно'), ('record'), ('practice'), ('might'), ('ни'), ('order'), ('вряд'), ('sing'), ('locate'), ('зрения'), ('parent'), ('correct'), ('своих'), ('тот'), ('операции'), ('сказал'), ('невозможно'), ('Известия'), ('teeth'), ('feel'), ('Поэтому'), ('general'), ('ряд'), ('минут'), ('whose'), ('century'), ('after'), ('специалистов'), ('phrase'), ('nine'), ('cell'), ('mile'), ('То'), ('quiet'), ('five'), ('heart'), ('cry'), ('back'), ('water'), ('as'), ('clock'), ('результате'), ('очередь'), ('примерно'), ('между'), ('represent'), ('has'), ('string'), ('всей'), ('Хотя'), ('премьер'), ('До'), ('края'), ('list'), ('тому'), ('out'), ('Грозном'), ('second'), ('комиссии'), ('reason'), ('ему'), ('центр'), ('element'), ('куда'), ('Но'), ('skill'), ('tell'), ('вполне'), ('seem'), ('came'), ('repeat'), ('love'), ('wave'), ('leave'), ('leg'), ('october'), ('может'), ('section'), ('protect'), ('сотрудники'), ('size'), ('kind'), ('fall'), ('далеко'), ('группы'), ('проблем'), ('вокруг'), ('виде'), ('конце'), ('августа'), ('sure'), ('work'), ('instrument'), ('самым'), ('side'), ('pretty'), ('subtract'), ('Виктор'), ('поскольку'), ('действий'), ('можно'), ('месяцев'), ('действительно'), ('street'), ('стала'), ('town'), ('Впрочем'), ('Один'), ('сама'), ('sell'), ('whole'), ('некоторого'), ('cloud'), ('тогда'), ('went'), ('письмо'), ('информацию'), ('new'), ('flower'), ('sentence'), ('enough'), ('raise'), ('войск'), ('whether'), ('I'), ('continue'), ('modern'), ('существует'), ('three'), ('send'), ('clothe'), ('band'), ('бывшего'), ('первая'), ('Эта'), ('смерти'), ('short'), ('develop'), ('gold'), ('april'), ('use'), ('частности'), ('been'), ('sugar'), ('week'), ('apple'), ('которых'), ('noun'), ('mix'), ('стате'), ('until'), ('was'), ('chance'), ('некоторых'), ('nose'), ('лиц'), ('Может'), ('instant'), ('которое'), ('two'), ('if'), ('him'), ('тонн'), ('wide'), ('является'), ('temperature'), ('проблемы'), ('пяти'), ('each'), ('count'), ('finger'), ('carry'), ('name'), ('раза'), ('Почему'), ('сообща'), ('wish'), ('doesn'), ('your'), ('door'), ('tube'), ('друг'), ('quot'), ('Они'), ('start'), ('box'), ('learn'), ('основном'), ('такой'), ('известно'), ('Между'), ('bone'), ('большой'), ('чаще'), ('Да'), ('вторая'), ('го'), ('самые'), ('часов'), ('чем'), ('решил'), ('distant'), ('it'), ('со'), ('ситуацию'), ('Б'), ('правило'), ('уровень'), ('voice'), ('differ'), ('charge'), ('поводу'), ('четырех'), ('самом'), ('require'), ('electric'), ('сразу'), ('ясно'), ('порядке'), ('фирм'), ('органы'), ('таким'), ('special'), ('однако'), ('march'), ('ride'), ('произошло'), ('href'), ('wouldn'), ('блог'), ('weight'), ('почему'), ('safe'), ('По'), ('head'), ('star'), ('sister'), ('describe'), ('full'), ('burn'), ('father'), ('ice'), ('smile'), ('наконец'), ('тут'), ('half'), ('lot'), ('money'), ('close'), ('воды'), ('us'), ('прошла'), ('boat'), ('чуть'), ('кажется'), ('раз'), ('mean'), ('brought'), ('shop'), ('began'), ('thing'), ('block'), ('eight'), ('нет'), ('АО'), ('stick'), ('этом'), ('другом'), ('forward'), ('меньше'), ('grow'), ('нашей'), ('bird'), ('отношения'), ('double'), ('mark'), ('listen'), ('beat'), ('bought'), ('brown'), ('какие'), ('нового'), ('сумму'), ('участников'), ('rail'), ('one'), ('проблема'), ('Что'), ('июня'), ('имеет'), ('division'), ('did'), ('range'), ('drop'), ('find'), ('ten'), ('Н'), ('никто'), ('имя'), ('города'), ('from'), ('месяц'), ('planet'), ('потом'), ('root'), ('method'), ('действия'), ('она'), ('prepare'), ('her'), ('днях'), ('положение'), ('вместо'), ('effect'), ('any'), ('сам'), ('party'), ('находится'), ('идет'), ('stay'), ('области'), ('всем'), ('perhaps'), ('самых'), ('live'), ('decimal'), ('Для'), ('more'), ('year'), ('material'), ('совсем'), ('search'), ('cross'), ('island'), ('момент'), ('до'), ('sudden'), ('speech'), ('другие'), ('затем'), ('pair'), ('let'), ('this'), ('before'), ('менее'), ('success'), ('lay'), ('очередной'), ('song'), ('получить'), ('among'), ('система'), ('be'), ('был'), ('class'), ('мой'), ('team'), ('major'), ('september'), ('очень'), ('most'), ('во'), ('скажем'), ('place'), ('room'), ('look'), ('high'), ('saw'), ('хоть'), ('above'), ('help'), ('другим'), ('здесь'), ('других'), ('полтора'), ('picture'), ('будут'), ('или'), ('сделал'), ('desert'), ('had'), ('first'), ('stop'), ('Известий'), ('thin'), ('рода'), ('play'), ('стороны'), ('snow'), ('происходит'), ('Мне'), ('начала'), ('ситуации'), ('shouldn'), ('noise');INSERT INTO stopword_stems_short (stopword_stem) VALUES ('при'), ('мог'), ('hat'), ('million'), ('как'), ('деятельн'), ('пришл'), ('stead'), ('thousand'), ('what'), ('light'), ('perhap'), ('проект'), ('captain'), ('gray'), ('happen'), ('again'), ('легк'), ('of'), ('wall'), ('будет'), ('взят'), ('rule'), ('serv'), ('corn'), ('still'), ('wind'), ('cover'), ('winter'), ('поч'), ('will'), ('much'), ('skin'), ('срок'), ('part'), ('board'), ('теб'), ('can'), ('wild'), ('where'), ('magnet'), ('land'), ('юр'), ('отношен'), ('wait'), ('doctor'), ('favor'), ('left'), ('rain'), ('bit'), ('fact'), ('недел'), ('письм'), ('дом'), ('впроч'), ('knew'), ('crop'), ('уда'), ('me'), ('кто'), ('имеют'), ('by'), ('moon'), ('thank'), ('inch'), ('type'), ('могл'), ('fair'), ('мне'), ('pleas'), ('alway'), ('cool'), ('фот'), ('problem'), ('share'), ('cow'), ('check'), ('народ'), ('полтор'), ('death'), ('complet'), ('note'), ('отлич'), ('there'), ('eye'), ('market'), ('fight'), ('должн'), ('stretch'), ('warm'), ('strang'), ('перед'), ('gone'), ('наход'), ('matter'), ('ran'), ('race'), ('south'), ('внов'), ('strong'), ('quart'), ('свет'), ('их'), ('lift'), ('top'), ('novemb'), ('след'), ('т'), ('dress'), ('front'), ('meet'), ('seven'), ('кром'), ('certain'), ('и'), ('charg'), ('реч'), ('good'), ('скаж'), ('occur'), ('он'), ('vowel'), ('master'), ('west'), ('fish'), ('конференц'), ('then'), ('ear'), ('vari'), ('hear'), ('завод'), ('octob'), ('truck'), ('segment'), ('roll'), ('state'), ('bear'), ('atom'), ('pitch'), ('few'), ('тасс'), ('представител'), ('sand'), ('creas'), ('told'), ('show'), ('win'), ('swim'), ('rub'), ('очеред'), ('ring'), ('пут'), ('steam'), ('bell'), ('трех'), ('york'), ('heard'), ('suit'), ('найт'), ('wheel'), ('flat'), ('информац'), ('wash'), ('direct'), ('even'), ('finish'), ('вопрос'), ('famous'), ('amp'), ('posit'), ('should'), ('mountain'), ('слов'), ('pretti'), ('divis'), ('plane'), ('позиц'), ('he'), ('sail'), ('fresh'), ('blood'), ('них'), ('gather'), ('качеств'), ('sat'), ('рейтер'), ('сдела'), ('постоя'), ('корреспондент'), ('come'), ('stone'), ('necessari'), ('rose'), ('январ'), ('bar'), ('least'), ('liquid'), ('river'), ('less'), ('некотор'), ('наибол'), ('keep'), ('fine'), ('better'), ('от'), ('б'), ('deep'), ('parti'), ('cgi'), ('interest'), ('chick'), ('факт'), ('sun'), ('poor'), ('final'), ('жизн'), ('and'), ('вовс'), ('сторон'), ('chanc'), ('год'), ('requir'), ('tall'), ('six'), ('о'), ('dri'), ('личн'), ('spend'), ('помощ'), ('men'), ('watch'), ('практическ'), ('миллион'), ('сво'), ('think'), ('paper'), ('хорош'), ('октябр'), ('last'), ('danger'), ('build'), ('notic'), ('food'), ('г'), ('often'), ('несмотр'), ('villag'), ('next'), ('off'), ('thus'), ('поскольк'), ('созда'), ('similar'), ('театр'), ('cloth'), ('bright'), ('фонд'), ('дальш'), ('toward'), ('работ'), ('summer'), ('собствен'), ('бы'), ('contain'), ('чащ'), ('push'), ('word'), ('hold'), ('лидер'), ('нич'), ('arrang'), ('главн'), ('felt'), ('same'), ('hit'), ('прежн'), ('deal'), ('free'), ('person'), ('natur'), ('rich'), ('shell'), ('деся'), ('crowd'), ('make'), ('cri'), ('нача'), ('onli'), ('почт'), ('big'), ('august'), ('allow'), ('degre'), ('hour'), ('сейчас'), ('да'), ('that'), ('milk'), ('green'), ('существ'), ('copi'), ('tool'), ('excit'), ('sent'), ('двух'), ('оказа'), ('yellow'), ('line'), ('grew'), ('зна'), ('комисс'), ('документ'), ('частност'), ('mount'), ('materi'), ('dollar'), ('shout'), ('probabl'), ('же'), ('veri'), ('some'), ('with'), ('те'), ('result'), ('here'), ('eat'), ('born'), ('но'), ('на'), ('cat'), ('выш'), ('student'), ('производств'), ('борис'), ('довольн'), ('teach'), ('set'), ('real'), ('комментар'), ('wire'), ('сумм'), ('simpl'), ('spot'), ('job'), ('ты'), ('spread'), ('приня'), ('декабр'), ('glass'), ('circl'), ('against'), ('всег'), ('жит'), ('yet'), ('то'), ('мал'), ('need'), ('грозн'), ('white'), ('earth'), ('or'), ('oper'), ('wonder'), ('could'), ('music'), ('два'), ('сред'), ('количеств'), ('ваш'), ('compar'), ('broke'), ('januari'), ('port'), ('process'), ('surpris'), ('специалист'), ('young'), ('center'), ('voic'), ('никак'), ('insect'), ('bring'), ('laugh'), ('begin'), ('есл'), ('придет'), ('connect'), ('sight'), ('link'), ('feed'), ('between'), ('посл'), ('раньш'), ('space'), ('можн'), ('book'), ('глав'), ('difficult'), ('три'), ('sleep'), ('stori'), ('якоб'), ('знает'), ('you'), ('both'), ('put'), ('print'), ('пресс'), ('verb'), ('pound'), ('power'), ('discuss'), ('сообщ'), ('команд'), ('period'), ('claim'), ('тольк'), ('old'), ('нам'), ('к'), ('though'), ('всю'), ('girl'), ('all'), ('хот'), ('livejourn'), ('speed'), ('либ'), ('за'), ('pass'), ('игр'), ('branch'), ('locat'), ('heavi'), ('июл'), ('наш'), ('политик'), ('ситуац'), ('thought'), ('bodi'), ('would'), ('spell'), ('offer'), ('no'), ('kill'), ('д'), ('мы'), ('septemb'), ('earli'), ('нас'), ('прост'), ('нескольк'), ('женщин'), ('работа'), ('red'), ('sentenc'), ('лет'), ('salt'), ('час'), ('valley'), ('вид'), ('total'), ('мо'), ('cent'), ('mine'), ('mind'), ('support'), ('women'), ('object'), ('www'), ('add'), ('minut'), ('заяв'), ('invent'), ('doe'), ('стат'), ('достаточн'), ('тог'), ('numer'), ('am'), ('get'), ('степен'), ('труд'), ('control'), ('huge'), ('bat'), ('don'), ('car'), ('go'), ('pattern'), ('миров'), ('believ'), ('product'), ('пот'), ('surfac'), ('долж'), ('tree'), ('know'), ('industri'), ('third'), ('adriv'), ('приход'), ('знают'), ('boy'), ('day'), ('встреч'), ('перв'), ('break'), ('govern'), ('wrote'), ('вмест'), ('especi'), ('black'), ('behind'), ('must'), ('wood'), ('tri'), ('так'), ('design'), ('bad'), ('html'), ('cours'), ('опя'), ('charact'), ('style'), ('особен'), ('зде'), ('path'), ('bread'), ('bottom'), ('caus'), ('hole'), ('hot'), ('speak'), ('everi'), ('self'), ('власт'), ('produc'), ('пок'), ('естествен'), ('сраз'), ('мест'), ('drink'), ('dad'), ('счет'), ('whi'), ('иллюстрац'), ('enter'), ('дает'), ('развит'), ('rather'), ('other'), ('пор'), ('suppli'), ('popul'), ('ever'), ('gun'), ('age'), ('term'), ('plain'), ('уровн'), ('hurri'), ('call'), ('except'), ('loud'), ('quit'), ('ког'), ('hous'), ('nois'), ('quotient'), ('blog'), ('smell'), ('ani'), ('comment'), ('могут'), ('substanc'), ('сто'), ('прокуратур'), ('want'), ('лучш'), ('plural'), ('busi'), ('вот'), ('скор'), ('late'), ('steel'), ('key'), ('save'), ('view'), ('foot'), ('средств'), ('abov'), ('repres'), ('middl'), ('plan'), ('lost'), ('выбор'), ('glad'), ('скольк'), ('tone'), ('ship'), ('sit'), ('open'), ('appear'), ('нынешн'), ('разн'), ('scienc'), ('touch'), ('noon'), ('usual'), ('tire'), ('деньг'), ('written'), ('gas'), ('area'), ('ли'), ('forest'), ('hope'), ('через'), ('die'), ('член'), ('littl'), ('have'), ('cook'), ('весьм'), ('даж'), ('взгляд'), ('sheet'), ('organ'), ('нов'), ('right'), ('talk'), ('dog'), ('кажд'), ('серге'), ('сказа'), ('числ'), ('led'), ('тысяч'), ('post'), ('soft'), ('прям'), ('предприят'), ('tail'), ('имен'), ('write'), ('долг'), ('studi'), ('stream'), ('том'), ('doubl'), ('обычн'), ('card'), ('человек'), ('мног'), ('consid'), ('four'), ('they'), ('lone'), ('м'), ('жител'), ('provid'), ('итог'), ('war'), ('cotton'), ('fill'), ('интерв'), ('fire'), ('две'), ('действ'), ('сборн'), ('i'), ('select'), ('fli'), ('нью'), ('градус'), ('store'), ('trip'), ('track'), ('well'), ('wear'), ('июн'), ('meat'), ('нибуд'), ('пробл'), ('итар'), ('ассошиэйтед'), ('поэт'), ('hundr'), ('порядк'), ('who'), ('travel'), ('row'), ('sharp'), ('ball'), ('caught'), ('прежд'), ('region'), ('grass'), ('случа'), ('bank'), ('level'), ('train'), ('abl'), ('season'), ('friend'), ('receiv'), ('do'), ('дни'), ('состоян'), ('contin'), ('shoulder'), ('garden'), ('ран'), ('oh'), ('течен'), ('феврал'), ('stood'), ('hair'), ('продукц'), ('зам'), ('feet'), ('suggest'), ('tie'), ('sea'), ('интерес'), ('один'), ('enemi'), ('меньш'), ('ход'), ('babi'), ('апрел'), ('the'), ('hill'), ('done'), ('одн'), ('вам'), ('далек'), ('spring'), ('dream'), ('комитет'), ('so'), ('capit'), ('wife'), ('for'), ('meant'), ('pick'), ('duck'), ('руководител'), ('clean'), ('виктор'), ('near'), ('main'), ('похож'), ('станет'), ('noth'), ('правд'), ('idea'), ('corner'), ('basic'), ('суббот'), ('world'), ('never'), ('с'), ('straight'), ('drive'), ('blue'), ('дат'), ('at'), ('fig'), ('piec'), ('silent'), ('equal'), ('joy'), ('зат'), ('trade'), ('mother'), ('город'), ('групп'), ('broad'), ('road'), ('air'), ('multipli'), ('sid'), ('shine'), ('tini'), ('form'), ('shore'), ('buy'), ('fat'), ('slave'), ('для'), ('give'), ('life'), ('sens'), ('над'), ('soldier'), ('subject'), ('them'), ('ма'), ('вперв'), ('moment'), ('arriv'), ('систем'), ('реш'), ('tabl'), ('system'), ('month'), ('true'), ('fraction'), ('seed'), ('she'), ('nor'), ('press'), ('juli'), ('lie'), ('равн'), ('воскресен'), ('act'), ('when'), ('throw'), ('chief'), ('exact'), ('ground'), ('man'), ('закон'), ('eas'), ('коп'), ('туд'), ('way'), ('neighbor'), ('a'), ('резк'), ('coast'), ('площад'), ('http'), ('wrong'), ('in'), ('вест'), ('stand'), ('may'), ('сил'), ('себ'), ('оп'), ('начальник'), ('прот'), ('dark'), ('слишк'), ('care'), ('isn'), ('дня'), ('не'), ('forc'), ('creat'), ('describ'), ('sky'), ('имет'), ('период'), ('twenti'), ('известн'), ('edg'), ('рук'), ('spoke'), ('fruit'), ('heat'), ('singl'), ('quick'), ('fast'), ('одновремен'), ('slow'), ('yes'), ('врод'), ('акц'), ('separ'), ('soil'), ('exercis'), ('languag'), ('част'), ('август'), ('on'), ('map'), ('основн'), ('shall'), ('gentl'), ('об'), ('sign'), ('межд'), ('base'), ('arm'), ('carri'), ('большинств'), ('match'), ('хочет'), ('стал'), ('род'), ('chang'), ('walk'), ('valu'), ('poem'), ('temperatur'), ('вы'), ('про'), ('hard'), ('number'), ('visit'), ('case'), ('exampl'), ('тогд'), ('сут'), ('climb'), ('proper'), ('mouth'), ('смерт'), ('стольк'), ('процесс'), ('ago'), ('истор'), ('земл'), ('silver'), ('нег'), ('now'), ('shoe'), ('уж'), ('test'), ('ве'), ('slip'), ('blow'), ('morn'), ('mani'), ('step'), ('mass'), ('down'), ('about'), ('column'), ('получ'), ('how'), ('произошл'), ('event'), ('территор'), ('continu'), ('без'), ('those'), ('prove'), ('their'), ('scale'), ('best'), ('ним'), ('chart'), ('wing'), ('сегодн'), ('снов'), ('up'), ('oxygen'), ('onc'), ('где'), ('dead'), ('я'), ('king'), ('say'), ('decim'), ('log'), ('такж'), ('рол'), ('ещ'), ('score'), ('energi'), ('всех'), ('condit'), ('question'), ('point'), ('hand'), ('каса'), ('cold'), ('which'), ('окол'), ('из'), ('far'), ('measur'), ('suffix'), ('flow'), ('own'), ('анатол'), ('egg'), ('also'), ('sound'), ('зрен'), ('у'), ('rope'), ('east'), ('pull'), ('but'), ('too'), ('small'), ('electr'), ('over'), ('kept'), ('оста'), ('found'), ('is'), ('люб'), ('coat'), ('color'), ('dear'), ('район'), ('все'), ('station'), ('art'), ('anger'), ('им'), ('говор'), ('length'), ('sinc'), ('кра'), ('game'), ('х'), ('metal'), ('were'), ('этот'), ('law'), ('pay'), ('под'), ('like'), ('вас'), ('нужн'), ('turn'), ('got'), ('ком'), ('движен'), ('collect'), ('past'), ('iron'), ('мер'), ('в'), ('camp'), ('сих'), ('поня'), ('когд'), ('cost'), ('дне'), ('ladi'), ('seat'), ('ask'), ('куд'), ('прав'), ('gave'), ('нем'), ('thick'), ('решен'), ('befor'), ('fear'), ('руководств'), ('cut'), ('run'), ('трудн'), ('март'), ('plant'), ('пост'), ('his'), ('low'), ('област'), ('agre'), ('соб'), ('triangl'), ('under'), ('answer'), ('видим'), ('oil'), ('through'), ('while'), ('вниман'), ('руб'), ('held'), ('move'), ('rise'), ('syllabl'), ('clear'), ('п'), ('take'), ('our'), ('например'), ('новост'), ('danc'), ('вся'), ('farm'), ('join'), ('утвержда'), ('lake'), ('дел'), ('й'), ('rnd'), ('brother'), ('hasn'), ('we'), ('face'), ('group'), ('to'), ('что'), ('possibl'), ('motion'), ('school'), ('home'), ('тех'), ('быстр'), ('нын'), ('depend'), ('radio'), ('unit'), ('инач'), ('solv'), ('an'), ('ocean'), ('дан'), ('made'), ('bed'), ('engin'), ('page'), ('neck'), ('aren'), ('fell'), ('выясн'), ('орга'), ('soon'), ('coloni'), ('read'), ('rock'), ('тем'), ('field'), ('всё'), ('результат'), ('дал'), ('grand'), ('а'), ('decemb'), ('origin'), ('jump'), ('end'), ('кажет'), ('paint'), ('miss'), ('such'), ('shape'), ('nation'), ('reach'), ('window'), ('are'), ('ответ'), ('ден'), ('countri'), ('beauti'), ('current'), ('great'), ('long'), ('сентябр'), ('includ'), ('чтоб'), ('guess'), ('hunt'), ('particular'), ('начал'), ('yard'), ('than'), ('solut'), ('just'), ('june'), ('век'), ('present'), ('catch'), ('вед'), ('these'), ('floor'), ('my'), ('fun'), ('see'), ('took'), ('тепер'), ('north'), ('offic'), ('didn'), ('е'), ('суд'), ('expect'), ('pose'), ('symbol'), ('четыр'), ('нема'), ('fit'), ('night'), ('всегд'), ('никогд'), ('letter'), ('settl'), ('happi'), ('dure'), ('втор'), ('follow'), ('rest'), ('time'), ('вдруг'), ('участник'), ('round'), ('woman'), ('weather'), ('дела'), ('said'), ('draw'), ('afraid'), ('андр'), ('точн'), ('either'), ('common'), ('заявлен'), ('там'), ('назад'), ('pictur'), ('очередн'), ('paragraph'), ('lead'), ('human'), ('son'), ('chair'), ('bin'), ('ег'), ('chord'), ('по'), ('might'), ('record'), ('order'), ('ни'), ('вряд'), ('sing'), ('пят'), ('correct'), ('parent'), ('крупн'), ('figur'), ('тот'), ('однак'), ('шест'), ('feel'), ('teeth'), ('вод'), ('general'), ('квартир'), ('ряд'), ('whose'), ('минут'), ('peopl'), ('недавн'), ('after'), ('guid'), ('cell'), ('nine'), ('phrase'), ('mile'), ('quiet'), ('heart'), ('five'), ('back'), ('услов'), ('observ'), ('water'), ('conson'), ('образ'), ('as'), ('clock'), ('счита'), ('readi'), ('метр'), ('has'), ('string'), ('уровен'), ('dictionari'), ('премьер'), ('list'), ('out'), ('second'), ('reason'), ('возможн'), ('центр'), ('element'), ('skill'), ('practic'), ('tell'), ('came'), ('seem'), ('melodi'), ('love'), ('repeat'), ('wave'), ('тон'), ('leg'), ('может'), ('protect'), ('section'), ('size'), ('миллиард'), ('kind'), ('fall'), ('виц'), ('времен'), ('choos'), ('проблем'), ('вокруг'), ('конечн'), ('citi'), ('явля'), ('sure'), ('эт'), ('famili'), ('instrument'), ('work'), ('чут'), ('side'), ('подобн'), ('subtract'), ('divid'), ('заместител'), ('street'), ('prepar'), ('town'), ('цел'), ('sell'), ('примерн'), ('whole'), ('cloud'), ('нельз'), ('went'), ('быт'), ('flower'), ('new'), ('сем'), ('лиш'), ('enough'), ('повод'), ('войск'), ('необходим'), ('whether'), ('связ'), ('modern'), ('three'), ('februari'), ('send'), ('band'), ('никола'), ('develop'), ('short'), ('gold'), ('use'), ('april'), ('been'), ('полност'), ('sugar'), ('week'), ('пример'), ('noun'), ('properti'), ('sever'), ('mix'), ('until'), ('was'), ('nose'), ('ссылк'), ('алекс'), ('лиц'), ('котор'), ('включ'), ('equat'), ('давн'), ('председател'), ('instant'), ('two'), ('if'), ('ноябр'), ('compani'), ('him'), ('wide'), ('прошл'), ('finger'), ('count'), ('each'), ('директор'), ('name'), ('едв'), ('doesn'), ('wish'), ('door'), ('your'), ('tube'), ('quot'), ('друг'), ('точк'), ('learn'), ('box'), ('start'), ('troubl'), ('bone'), ('larg'), ('squar'), ('александр'), ('километр'), ('последн'), ('го'), ('decid'), ('чем'), ('знач'), ('станов'), ('ест'), ('experi'), ('it'), ('distant'), ('leav'), ('со'), ('никт'), ('differ'), ('компан'), ('бывш'), ('четырех'), ('els'), ('происход'), ('hors'), ('врем'), ('фирм'), ('special'), ('ride'), ('march'), ('совершен'), ('wouldn'), ('href'), ('очен'), ('weight'), ('блог'), ('safe'), ('rais'), ('вполн'), ('head'), ('machin'), ('sister'), ('star'), ('full'), ('мен'), ('burn'), ('father'), ('ice'), ('н'), ('opposit'), ('indic'), ('столиц'), ('smile'), ('half'), ('тут'), ('наконец'), ('lot'), ('конц'), ('money'), ('close'), ('ну'), ('us'), ('boat'), ('чег'), ('раз'), ('положен'), ('ем'), ('mean'), ('anim'), ('brought'), ('began'), ('shop'), ('бол'), ('стол'), ('будт'), ('block'), ('thing'), ('прич'), ('eight'), ('ю'), ('нет'), ('массов'), ('stick'), ('forward'), ('grow'), ('bird'), ('mark'), ('провест'), ('appl'), ('listen'), ('rememb'), ('brown'), ('bought'), ('beat'), ('совс'), ('repli'), ('ил'), ('rail'), ('one'), ('местн'), ('имеет'), ('centuri'), ('did'), ('drop'), ('find'), ('ten'), ('л'), ('from'), ('planet'), ('месяц'), ('method'), ('root'), ('люд'), ('her'), ('determin'), ('днях'), ('мир'), ('effect'), ('извест'), ('сам'), ('stay'), ('идет'), ('всем'), ('live'), ('more'), ('year'), ('search'), ('island'), ('cross'), ('явн'), ('sudden'), ('момент'), ('до'), ('вообщ'), ('speech'), ('отдел'), ('серг'), ('тож'), ('let'), ('pair'), ('сотрудник'), ('летн'), ('this'), ('success'), ('lay'), ('song'), ('molecul'), ('операц'), ('togeth'), ('among'), ('кстат'), ('цен'), ('be'), ('class'), ('был'), ('major'), ('team'), ('most'), ('imagin'), ('во'), ('place'), ('room'), ('look'), ('high'), ('saw'), ('действительн'), ('миха'), ('help'), ('событ'), ('участ'), ('had'), ('desert'), ('будут'), ('невозможн'), ('first'), ('stop'), ('ясн'), ('thin'), ('владимир'), ('rang'), ('парт'), ('play'), ('snow'), ('histori'), ('больш'), ('процент'), ('shouldn');
            -- PostgreSQL sends notices about implicit keys that are being created,
            -- and the test suite takes them for warnings.
            SET client_min_messages=WARNING;

            -- "Full" stopwords
            DROP TABLE IF EXISTS stopwords_long;
            CREATE TABLE stopwords_long (
                stopwords_id SERIAL PRIMARY KEY,
                stopword VARCHAR(256) NOT NULL
            ) WITH (OIDS=FALSE);
            CREATE UNIQUE INDEX stopwords_long_stopword ON stopwords_long(stopword);

            -- Stopword stems
            DROP TABLE IF EXISTS stopword_stems_long;
            CREATE TABLE stopword_stems_long (
                stopword_stems_id SERIAL PRIMARY KEY,
                stopword_stem VARCHAR(256) NOT NULL
            ) WITH (OIDS=FALSE);
            CREATE UNIQUE INDEX stopword_stems_long_stopword_stem ON stopword_stems_long(stopword_stem);

            -- Reset the message level back to "notice".
            SET client_min_messages=NOTICE;

INSERT INTO stopwords_long (stopword) VALUES ('issue'), ('мог'), ('supplied'), ('dropped'), ('expenditures'), ('distinguished'), ('calm'), ('taken'), ('nearest'), ('yelled'), ('load'), ('what'), ('married'), ('accurately'), ('rigid'), ('gray'), ('experts'), ('medicine'), ('conclusions'), ('twenty'), ('недавно'), ('shown'), ('declared'), ('него'), ('trust'), ('corn'), ('jan'), ('electronic'), ('contribute'), ('interview'), ('bay'), ('steadily'), ('going'), ('businesses'), ('artistic'), ('новой'), ('condemned'), ('can'), ('exercise'), ('wild'), ('wait'), ('contributions'), ('seeing'), ('favor'), ('rarely'), ('dates'), ('быстро'), ('merchant'), ('fluid'), ('bench'), ('arc'), ('address'), ('helps'), ('crop'), ('me'), ('кто'), ('становится'), ('by'), ('которой'), ('favorite'), ('неделю'), ('fair'), ('tragic'), ('surfaces'), ('interesting'), ('project'), ('industrial'), ('cool'), ('estimate'), ('share'), ('surrender'), ('death'), ('farther'), ('magazine'), ('председателя'), ('characterized'), ('доме'), ('proof'), ('мере'), ('indirect'), ('verbal'), ('деле'), ('giving'), ('everyone'), ('loaded'), ('lies'), ('commodities'), ('перед'), ('rate'), ('gone'), ('tables'), ('matter'), ('invited'), ('owned'), ('ran'), ('trouble'), ('importance'), ('crown'), ('их'), ('density'), ('reprint'), ('sensitivity'), ('people'), ('lift'), ('imposed'), ('identify'), ('divine'), ('guest'), ('treated'), ('conditions'), ('source'), ('protection'), ('массовой'), ('processes'), ('local'), ('failed'), ('sink'), ('и'), ('outcome'), ('он'), ('striking'), ('really'), ('ее'), ('vowel'), ('fish'), ('powder'), ('allowing'), ('ear'), ('reader'), ('выборах'), ('item'), ('hear'), ('truck'), ('сообщили'), ('express'), ('комментариев'), ('sovereignty'), ('suspicion'), ('whom'), ('show'), ('reducing'), ('win'), ('drill'), ('sufficient'), ('Об'), ('planetary'), ('трех'), ('lack'), ('трудно'), ('sixties'), ('wheel'), ('petitioner'), ('wash'), ('even'), ('finish'), ('crease'), ('parade'), ('breath'), ('immediately'), ('нибудь'), ('acceptance'), ('fresh'), ('figured'), ('involve'), ('return'), ('gather'), ('patrol'), ('viewed'), ('скорее'), ('handling'), ('serious'), ('почта'), ('drunk'), ('stone'), ('Теперь'), ('получил'), ('rose'), ('rocks'), ('precious'), ('keep'), ('better'), ('yours'), ('explicit'), ('фонда'), ('stockholders'), ('cgi'), ('supply'), ('факт'), ('em'), ('final'), ('and'), ('пять'), ('о'), ('leaders'), ('Д'), ('panel'), ('surprise'), ('spend'), ('excess'), ('la'), ('already'), ('knowledge'), ('saying'), ('danger'), ('г'), ('concepts'), ('Однако'), ('являетесь'), ('grounds'), ('exchange'), ('работает'), ('eg'), ('square'), ('heavily'), ('veteran'), ('attractive'), ('triumph'), ('drugs'), ('latter'), ('approximately'), ('flash'), ('meanings'), ('pile'), ('champion'), ('первый'), ('бы'), ('evening'), ('devices'), ('building'), ('sees'), ('virtue'), ('position'), ('rent'), ('holding'), ('deal'), ('У'), ('personal'), ('disposal'), ('первого'), ('owner'), ('primarily'), ('сделаем'), ('obligations'), ('continues'), ('участие'), ('happy'), ('руководство'), ('financing'), ('table'), ('recognize'), ('milk'), ('green'), ('compromise'), ('nest'), ('после'), ('наших'), ('ruling'), ('chairman'), ('furnish'), ('yellow'), ('historian'), ('serving'), ('среди'), ('exposure'), ('trading'), ('vast'), ('partner'), ('находившегося'), ('delay'), ('bearing'), ('substantial'), ('reflection'), ('web'), ('seconds'), ('burden'), ('partly'), ('votes'), ('set'), ('real'), ('country'), ('obvious'), ('architect'), ('wire'), ('explains'), ('ты'), ('job'), ('agent'), ('secrets'), ('met'), ('то'), ('числе'), ('tooth'), ('white'), ('or'), ('missile'), ('wonder'), ('expression'), ('could'), ('organic'), ('какой'), ('atoms'), ('ваш'), ('rates'), ('missed'), ('foods'), ('port'), ('logical'), ('первую'), ('referred'), ('learning'), ('Александра'), ('research'), ('entertainment'), ('considering'), ('eliminated'), ('survey'), ('bring'), ('parties'), ('sight'), ('religion'), ('прокуратуры'), ('gentleman'), ('arrived'), ('application'), ('protected'), ('vote'), ('lid'), ('laws'), ('либо'), ('perfect'), ('driven'), ('три'), ('cities'), ('sleep'), ('procedures'), ('birth'), ('you'), ('illusion'), ('appreciate'), ('both'), ('flew'), ('overcome'), ('eventually'), ('offered'), ('decisions'), ('shut'), ('male'), ('honored'), ('prior'), ('concrete'), ('деньги'), ('Фото'), ('отношении'), ('mainly'), ('wines'), ('speed'), ('programs'), ('drinking'), ('должно'), ('uneasy'), ('regular'), ('located'), ('pass'), ('edt'), ('manager'), ('eating'), ('creation'), ('habits'), ('wet'), ('relief'), ('would'), ('signals'), ('no'), ('нас'), ('anxious'), ('probabilities'), ('valley'), ('excitement'), ('процента'), ('passengers'), ('object'), ('sticks'), ('invent'), ('existence'), ('doing'), ('вовсе'), ('get'), ('huge'), ('adopted'), ('считает'), ('этих'), ('deliberately'), ('go'), ('register'), ('brilliant'), ('recommendation'), ('boats'), ('новый'), ('universe'), ('ourselves'), ('justified'), ('Известиям'), ('tree'), ('third'), ('governments'), ('monday'), ('profound'), ('годы'), ('boy'), ('folks'), ('govern'), ('estate'), ('route'), ('disease'), ('силу'), ('mate'), ('accused'), ('behind'), ('так'), ('shock'), ('planning'), ('bad'), ('occasion'), ('something'), ('К'), ('streets'), ('edges'), ('afford'), ('academic'), ('bottom'), ('pulling'), ('approach'), ('hot'), ('self'), ('elsewhere'), ('eighteenth'), ('absence'), ('belong'), ('счет'), ('threat'), ('character'), ('restaurant'), ('prevention'), ('grateful'), ('enter'), ('bills'), ('дает'), ('foreign'), ('reporters'), ('rather'), ('stuff'), ('closely'), ('немало'), ('age'), ('plain'), ('sexual'), ('dancers'), ('cure'), ('expanded'), ('recommended'), ('специалисты'), ('volume'), ('difficulties'), ('luncheon'), ('quotient'), ('higher'), ('blog'), ('smell'), ('draft'), ('adding'), ('tests'), ('mental'), ('symbolic'), ('landscape'), ('results'), ('want'), ('cholesterol'), ('late'), ('valid'), ('key'), ('save'), ('printed'), ('matching'), ('foot'), ('experiences'), ('stored'), ('prime'), ('дальше'), ('plan'), ('rector'), ('dynamic'), ('appear'), ('magnificent'), ('replaced'), ('worker'), ('charter'), ('ИТАР'), ('usual'), ('gas'), ('ли'), ('area'), ('hope'), ('equation'), ('прежнему'), ('die'), ('bath'), ('knife'), ('becoming'), ('husband'), ('cook'), ('establishment'), ('sheet'), ('transformed'), ('exist'), ('preliminary'), ('gets'), ('novels'), ('помощь'), ('right'), ('capable'), ('today'), ('construction'), ('necessary'), ('собственности'), ('charming'), ('natural'), ('handled'), ('опыт'), ('pot'), ('tail'), ('extent'), ('marriage'), ('ours'), ('суда'), ('том'), ('released'), ('bond'), ('человек'), ('card'), ('thursday'), ('sick'), ('measures'), ('four'), ('ними'), ('bonds'), ('помощью'), ('пятая'), ('cotton'), ('opportunities'), ('publicly'), ('verse'), ('fire'), ('attend'), ('dawn'), ('условиях'), ('recommendations'), ('meat'), ('hungry'), ('affected'), ('rolled'), ('experience'), ('legislative'), ('individual'), ('narrative'), ('who'), ('entire'), ('artists'), ('этого'), ('represented'), ('котором'), ('tools'), ('previously'), ('loans'), ('plastic'), ('wine'), ('simple'), ('purchased'), ('season'), ('officials'), ('luck'), ('нескольких'), ('witnesses'), ('furniture'), ('главное'), ('desired'), ('beach'), ('blame'), ('продукции'), ('listened'), ('бывший'), ('Так'), ('hair'), ('зам'), ('tie'), ('sea'), ('increases'), ('routine'), ('graduate'), ('один'), ('своей'), ('worn'), ('continuously'), ('participation'), ('Юрий'), ('sharing'), ('hill'), ('jobs'), ('failure'), ('dream'), ('xml'), ('случай'), ('factors'), ('commonly'), ('chances'), ('inevitably'), ('заявил'), ('institutions'), ('expected'), ('near'), ('shoot'), ('leading'), ('indication'), ('yesterday'), ('advance'), ('такого'), ('never'), ('с'), ('silent'), ('player'), ('diameter'), ('expenses'), ('action'), ('assembled'), ('shine'), ('кстате'), ('many'), ('fat'), ('atmosphere'), ('coffee'), ('над'), ('talking'), ('swimming'), ('bare'), ('место'), ('assessors'), ('последнее'), ('surprised'), ('operated'), ('wearing'), ('church'), ('lips'), ('activities'), ('long-term'), ('author'), ('considerably'), ('каждая'), ('productive'), ('fraction'), ('she'), ('widespread'), ('turning'), ('affairs'), ('utility'), ('act'), ('plastics'), ('planned'), ('inventory'), ('unconscious'), ('throw'), ('exact'), ('cheek'), ('fiber'), ('provide'), ('watching'), ('supporting'), ('семьи'), ('way'), ('recovery'), ('neighbor'), ('естественно'), ('lacking'), ('shelter'), ('меня'), ('wheels'), ('comments'), ('observers'), ('wrong'), ('in'), ('sitting'), ('electricity'), ('receives'), ('thrown'), ('alienation'), ('dark'), ('universities'), ('implications'), ('achievements'), ('colonel'), ('understanding'), ('remaining'), ('не'), ('representative'), ('seized'), ('identified'), ('рук'), ('investment'), ('damn'), ('quick'), ('fast'), ('главный'), ('shows'), ('dare'), ('poet'), ('losses'), ('места'), ('patient'), ('presented'), ('possibility'), ('concerning'), ('match'), ('description'), ('spiritual'), ('обычно'), ('shopping'), ('riding'), ('апрель'), ('series'), ('climb'), ('composition'), ('лица'), ('variety'), ('wedding'), ('syllable'), ('account'), ('purchase'), ('running'), ('nervous'), ('alone'), ('little'), ('switch'), ('pressures'), ('combination'), ('уж'), ('точнее'), ('tended'), ('mst'), ('ie'), ('swept'), ('refused'), ('суббота'), ('questions'), ('cents'), ('those'), ('relation'), ('away'), ('creating'), ('begun'), ('persuaded'), ('heights'), ('декабря'), ('beyond'), ('rules'), ('я'), ('bodies'), ('say'), ('qualities'), ('месяца'), ('seldom'), ('original'), ('несколько'), ('increase'), ('score'), ('всех'), ('picked'), ('outdoor'), ('самой'), ('иметь'), ('absolute'), ('dirty'), ('brick'), ('relations'), ('stiff'), ('providing'), ('fortune'), ('suggested'), ('mysterious'), ('destroyed'), ('самое'), ('buying'), ('мировой'), ('delightful'), ('быть'), ('published'), ('aids'), ('своим'), ('literary'), ('possible'), ('months'), ('earnings'), ('потому'), ('widely'), ('сотрудников'), ('barn'), ('later'), ('kept'), ('prevented'), ('dear'), ('bold'), ('одного'), ('sampling'), ('proud'), ('Она'), ('members'), ('которую'), ('length'), ('metal'), ('этот'), ('were'), ('poured'), ('law'), ('containing'), ('collective'), ('После'), ('understand'), ('производства'), ('turn'), ('specimen'), ('past'), ('iron'), ('в'), ('cost'), ('chicken'), ('refund'), ('passed'), ('biological'), ('aug'), ('introduced'), ('gave'), ('anxiety'), ('миллиарда'), ('engaged'), ('conversation'), ('letters'), ('under'), ('features'), ('contrast'), ('preferred'), ('слова'), ('Е'), ('Правда'), ('harder'), ('которому'), ('lacked'), ('gathering'), ('feb'), ('inches'), ('sequence'), ('move'), ('officers'), ('видимо'), ('our'), ('peas'), ('lo'), ('distinct'), ('резко'), ('its'), ('earlier'), ('вопросы'), ('шесть'), ('over-all'), ('determined'), ('observations'), ('union'), ('enormous'), ('brother'), ('goes'), ('we'), ('hasn'), ('velocity'), ('notice'), ('group'), ('говорил'), ('personally'), ('motion'), ('включая'), ('buildings'), ('payment'), ('blockquote'), ('angle'), ('radio'), ('Кто'), ('desegregation'), ('managers'), ('accepted'), ('nineteenth'), ('ocean'), ('an'), ('bed'), ('neck'), ('medical'), ('центре'), ('movie'), ('soon'), ('каждый'), ('средства'), ('paying'), ('permit'), ('records'), ('а'), ('origin'), ('jump'), ('end'), ('roads'), ('splendid'), ('theory'), ('respective'), ('miss'), ('sending'), ('revenues'), ('diffusion'), ('pride'), ('urged'), ('reach'), ('purely'), ('dispute'), ('reliable'), ('patience'), ('pilot'), ('great'), ('scarcely'), ('касается'), ('particular'), ('expansion'), ('много'), ('beautiful'), ('without'), ('than'), ('just'), ('pictures'), ('effective'), ('нее'), ('earliest'), ('department'), ('strike'), ('cafe'), ('congressional'), ('позиции'), ('envelope'), ('supervision'), ('wounded'), ('symbol'), ('люди'), ('supplies'), ('smiled'), ('reduction'), ('living'), ('traditional'), ('technology'), ('территории'), ('fears'), ('метра'), ('follow'), ('appointment'), ('piece'), ('effort'), ('continued'), ('elected'), ('rapid'), ('endless'), ('suspected'), ('woman'), ('большинство'), ('zero'), ('neat'), ('concentration'), ('cells'), ('demonstration'), ('назад'), ('image'), ('chiefly'), ('resistance'), ('saturday'), ('char'), ('enthusiastic'), ('attracted'), ('fractions'), ('chair'), ('narrow'), ('proceeded'), ('квартиры'), ('underlying'), ('copy'), ('practice'), ('order'), ('following'), ('restrictions'), ('prize'), ('parent'), ('sorry'), ('friday'), ('definitely'), ('тот'), ('операции'), ('data'), ('ignored'), ('fed'), ('year-old'), ('succession'), ('labour'), ('opposed'), ('минут'), ('after'), ('democracy'), ('специалистов'), ('breathing'), ('То'), ('strongest'), ('enjoyment'), ('back'), ('as'), ('результате'), ('savings'), ('respond'), ('permitted'), ('между'), ('opportunity'), ('discharge'), ('stumbled'), ('grants'), ('employment'), ('chest'), ('interested'), ('wondering'), ('тому'), ('growing'), ('eggs'), ('shadows'), ('Грозном'), ('комиссии'), ('ему'), ('центр'), ('difference'), ('ends'), ('theirs'), ('integration'), ('sheep'), ('came'), ('crossing'), ('span'), ('repeat'), ('customers'), ('wave'), ('theological'), ('recreation'), ('magnetic'), ('conversion'), ('sphere'), ('putting'), ('eternal'), ('variables'), ('protect'), ('eliminate'), ('someone'), ('plans'), ('kind'), ('herself'), ('далеко'), ('takes'), ('проблем'), ('stands'), ('agency'), ('smoke'), ('outlook'), ('assessment'), ('sure'), ('instrument'), ('strongly'), ('grown'), ('comfort'), ('pretty'), ('organizations'), ('Виктор'), ('telling'), ('onto'), ('attacks'), ('maid'), ('whole'), ('went'), ('информацию'), ('new'), ('returning'), ('evaluation'), ('burst'), ('promote'), ('entirely'), ('stations'), ('skilled'), ('войск'), ('penny'), ('composed'), ('vital'), ('send'), ('limitations'), ('states'), ('respectively'), ('needed'), ('develop'), ('частности'), ('innocent'), ('sugar'), ('civilian'), ('prospective'), ('nose'), ('experienced'), ('prospects'), ('fathers'), ('communication'), ('norms'), ('expensive'), ('conclusion'), ('if'), ('characters'), ('him'), ('gentlemen'), ('тонн'), ('wide'), ('examples'), ('проблемы'), ('пяти'), ('finger'), ('cited'), ('Почему'), ('сообща'), ('drawing'), ('regions'), ('your'), ('describes'), ('quot'), ('seated'), ('start'), ('variable'), ('lying'), ('Между'), ('bone'), ('cutting'), ('consequences'), ('sacred'), ('offers'), ('ending'), ('actual'), ('calls'), ('demanded'), ('voice'), ('accordingly'), ('occurrence'), ('fields'), ('differ'), ('resulted'), ('holder'), ('electric'), ('begins'), ('discussions'), ('actually'), ('stores'), ('special'), ('occasional'), ('voices'), ('generally'), ('describe'), ('reflects'), ('father'), ('changed'), ('exceptions'), ('daughter'), ('audience'), ('money'), ('punishment'), ('anyone'), ('gin'), ('pleasant'), ('consistent'), ('чуть'), ('plaster'), ('probability'), ('eight'), ('АО'), ('другом'), ('forward'), ('меньше'), ('нашей'), ('hoped'), ('enforced'), ('beat'), ('acquired'), ('compared'), ('characteristic'), ('cap'), ('nuts'), ('нового'), ('wednesday'), ('Что'), ('positions'), ('welcome'), ('trend'), ('colleagues'), ('substrate'), ('имеет'), ('relationship'), ('did'), ('marks'), ('extensive'), ('ten'), ('disturbed'), ('Н'), ('никто'), ('meets'), ('eager'), ('sake'), ('from'), ('месяц'), ('method'), ('sought'), ('her'), ('announced'), ('any'), ('define'), ('всем'), ('delicate'), ('more'), ('material'), ('subjects'), ('island'), ('cross'), ('до'), ('prisoners'), ('patterns'), ('curious'), ('mathematics'), ('amazing'), ('sweet'), ('groups'), ('this'), ('менее'), ('carbon'), ('ceiling'), ('song'), ('fence'), ('hoping'), ('cst'), ('report'), ('authorities'), ('be'), ('class'), ('мой'), ('utopian'), ('september'), ('detailed'), ('weekend'), ('most'), ('operational'), ('скажем'), ('thousands'), ('writers'), ('offering'), ('roof'), ('look'), ('passenger'), ('parked'), ('demonstrate'), ('hundreds'), ('других'), ('полтора'), ('будут'), ('desert'), ('had'), ('stop'), ('information'), ('rang'), ('venture'), ('начала'), ('equipped'), ('slender'), ('inspection'), ('группа'), ('leadership'), ('storm'), ('hat'), ('delivered'), ('stead'), ('reveals'), ('particle'), ('parking'), ('qualified'), ('measurement'), ('shapes'), ('excessive'), ('forming'), ('проект'), ('anticipated'), ('village'), ('captain'), ('дать'), ('sounds'), ('again'), ('wall'), ('quietly'), ('of'), ('employees'), ('relevant'), ('winter'), ('phase'), ('Пресс'), ('ugly'), ('platform'), ('much'), ('procedure'), ('neither'), ('anticipation'), ('explained'), ('part'), ('where'), ('flight'), ('settle'), ('doctor'), ('Я'), ('left'), ('experiment'), ('insisted'), ('hydrogen'), ('первой'), ('seen'), ('prestige'), ('constitute'), ('questioned'), ('aesthetic'), ('drug'), ('knows'), ('refer'), ('visual'), ('upon'), ('plates'), ('only'), ('stayed'), ('districts'), ('В'), ('resumed'), ('disaster'), ('мне'), ('proposals'), ('means'), ('absolutely'), ('recorded'), ('structural'), ('blind'), ('requirements'), ('thoroughly'), ('socialism'), ('recall'), ('long-range'), ('sometimes'), ('confused'), ('ведь'), ('remainder'), ('лично'), ('делаем'), ('прямо'), ('около'), ('reasonable'), ('первых'), ('firing'), ('игры'), ('producing'), ('уровне'), ('align'), ('strong'), ('voluntary'), ('calendar'), ('целом'), ('представители'), ('balanced'), ('более'), ('forests'), ('empirical'), ('meet'), ('into'), ('seven'), ('advanced'), ('gorton'), ('weekly'), ('good'), ('making'), ('fabrics'), ('intention'), ('dependent'), ('myth'), ('master'), ('provision'), ('west'), ('solved'), ('concern'), ('thickness'), ('farmer'), ('reorganization'), ('screen'), ('fishing'), ('cleared'), ('shares'), ('возможность'), ('возможности'), ('pipe'), ('convinced'), ('От'), ('roll'), ('axis'), ('state'), ('probably'), ('atom'), ('свои'), ('sand'), ('fallout'), ('ranks'), ('registered'), ('swim'), ('rub'), ('rode'), ('defense'), ('bell'), ('delayed'), ('heard'), ('numerous'), ('flat'), ('plenty'), ('adriver'), ('ladder'), ('workshop'), ('власть'), ('joke'), ('senior'), ('mountain'), ('blues'), ('против'), ('attitude'), ('behavior'), ('thyroid'), ('farmers'), ('них'), ('arts'), ('conception'), ('increasing'), ('chairs'), ('городе'), ('come'), ('file'), ('fly'), ('bride'), ('dignity'), ('preparation'), ('degrees'), ('least'), ('less'), ('depending'), ('etc.'), ('tremendous'), ('этому'), ('percentage'), ('analysis'), ('insects'), ('dance'), ('decided'), ('household'), ('introduction'), ('virtually'), ('июля'), ('tall'), ('той'), ('fixed'), ('якобы'), ('declaration'), ('сути'), ('миллион'), ('удалось'), ('received'), ('paper'), ('stuck'), ('defend'), ('Через'), ('last'), ('uniform'), ('identity'), ('notes'), ('fascinating'), ('update'), ('равно'), ('next'), ('bid'), ('devil'), ('almost'), ('связи'), ('сегодня'), ('chapel'), ('instruments'), ('году'), ('contacts'), ('toward'), ('oral'), ('circle'), ('finding'), ('duty'), ('contain'), ('displacement'), ('такое'), ('washed'), ('died'), ('лидер'), ('оказался'), ('fate'), ('frightened'), ('bus'), ('cast'), ('intended'), ('слишком'), ('drivers'), ('hit'), ('attending'), ('merely'), ('company'), ('crowd'), ('make'), ('leather'), ('industry'), ('maintaining'), ('big'), ('churches'), ('themselves'), ('august'), ('burning'), ('flying'), ('worry'), ('mg'), ('сейчас'), ('passing'), ('input'), ('shoulders'), ('choose'), ('tip'), ('hanging'), ('slept'), ('movies'), ('leaving'), ('property'), ('middle'), ('grew'), ('ideological'), ('Таким'), ('displayed'), ('были'), ('younger'), ('individuals'), ('affects'), ('transformation'), ('schedule'), ('sophisticated'), ('launched'), ('adults'), ('secondary'), ('attitudes'), ('some'), ('applied'), ('with'), ('arrangement'), ('eat'), ('liked'), ('committee'), ('function'), ('но'), ('advantages'), ('на'), ('somehow'), ('propaganda'), ('shouting'), ('cat'), ('силы'), ('film'), ('handed'), ('concert'), ('impression'), ('liquor'), ('кого'), ('constant'), ('techniques'), ('improvement'), ('ahead'), ('crew'), ('ones'), ('mines'), ('financial'), ('wake'), ('respect'), ('Александр'), ('glass'), ('grades'), ('against'), ('instructions'), ('конца'), ('regarded'), ('cultural'), ('Это'), ('certainly'), ('kitchen'), ('plays'), ('clothes'), ('music'), ('дома'), ('insure'), ('habit'), ('location'), ('почти'), ('carefully'), ('suffering'), ('playing'), ('occupation'), ('else'), ('ninth'), ('woods'), ('engine'), ('tomorrow'), ('society'), ('label'), ('busy'), ('souls'), ('dedication'), ('lists'), ('wives'), ('benefits'), ('needs'), ('forced'), ('missing'), ('brush'), ('НА'), ('focus'), ('делам'), ('никак'), ('basis'), ('begin'), ('inside'), ('ability'), ('improve'), ('новых'), ('suspect'), ('profit'), ('aspect'), ('Сейчас'), ('такие'), ('likely'), ('времени'), ('kinds'), ('resources'), ('fourteen'), ('знает'), ('employed'), ('barely'), ('responded'), ('peculiar'), ('lengths'), ('весь'), ('Как'), ('discuss'), ('struck'), ('сказать'), ('примеру'), ('selling'), ('undoubtedly'), ('sighed'), ('political'), ('интервью'), ('somebody'), ('positive'), ('steady'), ('necessarily'), ('Вы'), ('settled'), ('garage'), ('adjustment'), ('laughing'), ('levels'), ('variation'), ('enterprise'), ('career'), ('ordered'), ('rapidly'), ('preparing'), ('accurate'), ('guests'), ('com'), ('behalf'), ('drinks'), ('remove'), ('spell'), ('наиболее'), ('display'), ('liberal'), ('женщин'), ('vivid'), ('user'), ('лет'), ('disappeared'), ('pulmonary'), ('escape'), ('hopes'), ('час'), ('salt'), ('ritual'), ('fans'), ('За'), ('intense'), ('shift'), ('cent'), ('иначе'), ('brave'), ('mind'), ('creative'), ('healthy'), ('colors'), ('older'), ('полностью'), ('devoted'), ('bat'), ('saving'), ('exercises'), ('свою'), ('racing'), ('award'), ('своем'), ('hundred'), ('why'), ('product'), ('writes'), ('Он'), ('ideas'), ('destruction'), ('know'), ('consider'), ('legislators'), ('alliance'), ('lands'), ('posts'), ('break'), ('course'), ('commander'), ('людей'), ('upstairs'), ('lower'), ('foam'), ('freight'), ('sounded'), ('которые'), ('anti-trust'), ('ситуация'), ('specific'), ('follows'), ('seemed'), ('physics'), ('design'), ('agencies'), ('accounts'), ('internal'), ('которыми'), ('Более'), ('chlorine'), ('harmony'), ('interests'), ('glanced'), ('worried'), ('civic'), ('package'), ('enemies'), ('pursue'), ('becomes'), ('района'), ('males'), ('события'), ('components'), ('метров'), ('full-time'), ('neighborhood'), ('concept'), ('happiness'), ('et'), ('paintings'), ('kids'), ('occurred'), ('psychological'), ('involved'), ('other'), ('пор'), ('parents'), ('intimate'), ('вроде'), ('significance'), ('worthy'), ('gun'), ('term'), ('founded'), ('boys'), ('except'), ('loud'), ('friendly'), ('principle'), ('monument'), ('initiative'), ('данным'), ('говорит'), ('visiting'), ('runs'), ('masses'), ('markets'), ('another'), ('предприятий'), ('nobody'), ('vein'), ('target'), ('view'), ('committed'), ('итоге'), ('hero'), ('fiscal'), ('request'), ('Потом'), ('formation'), ('ranging'), ('entered'), ('ship'), ('sit'), ('Сегодня'), ('populate'), ('teams'), ('boating'), ('должны'), ('через'), ('questioning'), ('policies'), ('forest'), ('точки'), ('hung'), ('powerful'), ('manner'), ('директора'), ('organ'), ('advertising'), ('honest'), ('besides'), ('salary'), ('wanted'), ('cottage'), ('ruled'), ('soft'), ('abbr'), ('obliged'), ('exclusively'), ('write'), ('culture'), ('movements'), ('curve'), ('liberty'), ('commercial'), ('guide'), ('всему'), ('carries'), ('worse'), ('свое'), ('м'), ('lone'), ('мало'), ('wildly'), ('crazy'), ('dishes'), ('broken'), ('mad'), ('fill'), ('две'), ('reports'), ('choice'), ('adjustments'), ('laid'), ('последних'), ('holes'), ('inadequate'), ('staining'), ('sex'), ('bedroom'), ('warmth'), ('increasingly'), ('well'), ('office'), ('anti-Semitism'), ('поэтому'), ('doctors'), ('critics'), ('recent'), ('news'), ('so-called'), ('worth'), ('potential'), ('newer'), ('concentrated'), ('труда'), ('possibilities'), ('самого'), ('row'), ('evidently'), ('headquarters'), ('sharp'), ('ball'), ('некоторые'), ('цены'), ('governing'), ('gang'), ('sources'), ('faith'), ('scenes'), ('none'), ('accomplished'), ('вести'), ('followed'), ('tangent'), ('ней'), ('sharply'), ('pool'), ('whip'), ('towards'), ('stood'), ('oct'), ('mere'), ('strange'), ('acts'), ('decide'), ('peered'), ('establishing'), ('divided'), ('cellar'), ('approaching'), ('craft'), ('directed'), ('suitable'), ('leaned'), ('so'), ('meant'), ('insurance'), ('killer'), ('оказалось'), ('tragedy'), ('weakness'), ('world'), ('flux'), ('emergency'), ('greatest'), ('straight'), ('prominent'), ('skirt'), ('abandoned'), ('early'), ('Здесь'), ('at'), ('fig'), ('murder'), ('trade'), ('builder'), ('hurry'), ('road'), ('air'), ('ideal'), ('sid'), ('rough'), ('form'), ('baby'), ('traveled'), ('respectable'), ('give'), ('unique'), ('дело'), ('supplement'), ('military'), ('последний'), ('еще'), ('хорошо'), ('smooth'), ('precision'), ('figure'), ('annual'), ('seed'), ('being'), ('executive'), ('constructed'), ('blonde'), ('december'), ('possessed'), ('lie'), ('examined'), ('года'), ('various'), ('costs'), ('chief'), ('attempts'), ('derived'), ('руководитель'), ('man'), ('automatic'), ('жителей'), ('коп'), ('мая'), ('ранее'), ('overwhelming'), ('windows'), ('july'), ('possibly'), ('http'), ('walls'), ('friendship'), ('may'), ('leads'), ('permission'), ('operations'), ('planes'), ('different'), ('displays'), ('hall'), ('morality'), ('functional'), ('начальник'), ('это'), ('depression'), ('terms'), ('installed'), ('attached'), ('trained'), ('bridges'), ('immediate'), ('pleasure'), ('заявление'), ('crucial'), ('novel'), ('sympathetic'), ('serves'), ('друга'), ('relieved'), ('hurried'), ('extraordinary'), ('allowances'), ('communities'), ('история'), ('talents'), ('formulas'), ('dressing'), ('получили'), ('tactics'), ('blocks'), ('lighting'), ('conspiracy'), ('examination'), ('holds'), ('widow'), ('profession'), ('income'), ('hesitated'), ('regard'), ('impulse'), ('Тем'), ('главным'), ('casual'), ('marginal'), ('walk'), ('про'), ('manage'), ('hard'), ('width'), ('illustration'), ('октября'), ('number'), ('battle'), ('drawings'), ('nevertheless'), ('surely'), ('интересы'), ('error'), ('attempted'), ('societies'), ('ownership'), ('organization'), ('remember'), ('процесс'), ('starts'), ('managed'), ('руках'), ('now'), ('жить'), ('universal'), ('population'), ('waited'), ('test'), ('produce'), ('gross'), ('resist'), ('column'), ('proved'), ('how'), ('identical'), ('event'), ('без'), ('their'), ('найти'), ('scale'), ('retained'), ('relating'), ('best'), ('ним'), ('automobiles'), ('therefore'), ('heels'), ('up'), ('lumber'), ('oxygen'), ('having'), ('была'), ('slowly'), ('king'), ('tape'), ('included'), ('interpretation'), ('Г'), ('emission'), ('question'), ('breaking'), ('creatures'), ('Ю'), ('многие'), ('pressure'), ('loan'), ('из'), ('carried'), ('far'), ('winds'), ('также'), ('required'), ('suffix'), ('admit'), ('makes'), ('animals'), ('sound'), ('also'), ('должна'), ('trim'), ('tissue'), ('distribution'), ('related'), ('stranger'), ('but'), ('too'), ('Л'), ('over'), ('reaching'), ('aboard'), ('federal'), ('largely'), ('heritage'), ('is'), ('fallen'), ('coat'), ('seventh'), ('mess'), ('событий'), ('своего'), ('prevent'), ('anger'), ('golden'), ('coach'), ('tendency'), ('attempting'), ('accordance'), ('lieutenant'), ('Сергей'), ('многих'), ('х'), ('phases'), ('tubes'), ('assume'), ('pay'), ('historical'), ('like'), ('got'), ('collect'), ('было'), ('shot'), ('camp'), ('believes'), ('говорится'), ('receive'), ('tension'), ('подобная'), ('toast'), ('fund'), ('subjected'), ('pink'), ('fear'), ('несмотря'), ('baseball'), ('especially'), ('include'), ('unlikely'), ('standing'), ('cut'), ('papers'), ('evidence'), ('his'), ('мире'), ('времена'), ('rush'), ('precisely'), ('profits'), ('easy'), ('realized'), ('coming'), ('basically'), ('stronger'), ('cash'), ('rise'), ('caused'), ('projects'), ('allows'), ('sacrifice'), ('bother'), ('shipping'), ('critic'), ('based'), ('conflict'), ('username'), ('join'), ('lake'), ('себя'), ('й'), ('authentic'), ('assigned'), ('packed'), ('actions'), ('suite'), ('meaning'), ('libraries'), ('что'), ('gentle'), ('будто'), ('rural'), ('likes'), ('тех'), ('depend'), ('device'), ('camera'), ('unit'), ('consonant'), ('fibers'), ('exciting'), ('pain'), ('made'), ('page'), ('browser'), ('говорить'), ('representatives'), ('aren'), ('тем'), ('field'), ('всё'), ('completion'), ('uses'), ('such'), ('greater'), ('shape'), ('такая'), ('столь'), ('played'), ('degree'), ('politicians'), ('equivalent'), ('часто'), ('regularly'), ('dangerous'), ('apply'), ('badly'), ('оно'), ('ходе'), ('деятельность'), ('current'), ('evil'), ('poetry'), ('edge'), ('guess'), ('swift'), ('example'), ('ancient'), ('yard'), ('discussed'), ('отличие'), ('poems'), ('comfortable'), ('saddle'), ('june'), ('exception'), ('voted'), ('vigorous'), ('falling'), ('catch'), ('sponsor'), ('forth'), ('grain'), ('decades'), ('talent'), ('successfully'), ('quarrel'), ('fun'), ('north'), ('марта'), ('снова'), ('existed'), ('member'), ('clerk'), ('waves'), ('candidates'), ('ей'), ('dealt'), ('exhibition'), ('ward'), ('time'), ('round'), ('maintain'), ('engagement'), ('convenience'), ('orderly'), ('sponsored'), ('afraid'), ('dining'), ('mustard'), ('там'), ('shortly'), ('son'), ('cooling'), ('human'), ('bin'), ('classical'), ('personality'), ('Там'), ('по'), ('twice'), ('ни'), ('vacuum'), ('participate'), ('locate'), ('своих'), ('voters'), ('procurement'), ('teeth'), ('complex'), ('angry'), ('midnight'), ('dirt'), ('tossed'), ('nine'), ('cell'), ('closed'), ('cry'), ('phone'), ('bridge'), ('apparent'), ('journey'), ('showed'), ('ranch'), ('filled'), ('international'), ('largest'), ('примерно'), ('apparatus'), ('represent'), ('dying'), ('has'), ('housing'), ('string'), ('reaction'), ('turned'), ('secretary'), ('Хотя'), ('dominant'), ('imitation'), ('До'), ('reason'), ('conditioned'), ('element'), ('куда'), ('Но'), ('thereafter'), ('suddenly'), ('apart'), ('pages'), ('achieve'), ('bottle'), ('entitled'), ('cuts'), ('stretched'), ('poets'), ('production'), ('demanding'), ('intentions'), ('виде'), ('конце'), ('августа'), ('alert'), ('interviews'), ('days'), ('subtract'), ('assist'), ('месяцев'), ('действительно'), ('стала'), ('useful'), ('mud'), ('keeps'), ('тогда'), ('письмо'), ('flower'), ('sentence'), ('rid'), ('desperate'), ('throat'), ('clarity'), ('scholars'), ('contributed'), ('continue'), ('guys'), ('grant'), ('sufficiently'), ('consequence'), ('clothe'), ('shooting'), ('concerts'), ('band'), ('бывшего'), ('library'), ('words'), ('смерти'), ('trends'), ('use'), ('theme'), ('filling'), ('week'), ('apple'), ('noun'), ('despite'), ('commerce'), ('стате'), ('until'), ('charm'), ('лиц'), ('goals'), ('citizen'), ('halign'), ('clothing'), ('junior'), ('achievement'), ('confronted'), ('approaches'), ('temperature'), ('overseas'), ('minutes'), ('est'), ('doesn'), ('arise'), ('panels'), ('confidence'), ('meals'), ('porch'), ('box'), ('hired'), ('appeal'), ('чаще'), ('dried'), ('powers'), ('forces'), ('views'), ('го'), ('самые'), ('conference'), ('mentioned'), ('решил'), ('distant'), ('со'), ('aim'), ('sympathy'), ('banks'), ('charge'), ('events'), ('suspended'), ('поводу'), ('bill'), ('thrust'), ('сразу'), ('heading'), ('rare'), ('grabbed'), ('switches'), ('ясно'), ('порядке'), ('фирм'), ('rises'), ('threatened'), ('таким'), ('essential'), ('march'), ('произошло'), ('typical'), ('href'), ('anniversary'), ('почему'), ('safe'), ('По'), ('star'), ('fellow'), ('replace'), ('merchants'), ('establish'), ('personnel'), ('ice'), ('clouds'), ('columns'), ('тут'), ('lot'), ('observed'), ('pointed'), ('stages'), ('fool'), ('growth'), ('воды'), ('languages'), ('notion'), ('established'), ('mean'), ('searching'), ('message'), ('belly'), ('began'), ('via'), ('textile'), ('нет'), ('spent'), ('stick'), ('responsibility'), ('suggestion'), ('enthusiasm'), ('allied'), ('mutual'), ('scope'), ('magic'), ('какие'), ('harm'), ('negotiations'), ('perform'), ('styles'), ('binomial'), ('suburban'), ('сумму'), ('участников'), ('nodded'), ('rail'), ('gift'), ('issued'), ('involves'), ('softly'), ('curiosity'), ('onset'), ('efficiency'), ('planets'), ('bet'), ('conscience'), ('nearby'), ('taste'), ('inc'), ('range'), ('retirement'), ('returned'), ('имя'), ('medium'), ('planet'), ('потом'), ('grinned'), ('root'), ('действия'), ('particularly'), ('положение'), ('effect'), ('moved'), ('сам'), ('находится'), ('stay'), ('perhaps'), ('самых'), ('burns'), ('decimal'), ('piano'), ('cdt'), ('search'), ('момент'), ('sudden'), ('apartment'), ('затем'), ('perspective'), ('jul'), ('trying'), ('lay'), ('gain'), ('gives'), ('entrance'), ('был'), ('abstract'), ('placing'), ('major'), ('issues'), ('wholly'), ('очень'), ('place'), ('primary'), ('instruction'), ('forget'), ('absent'), ('хоть'), ('above'), ('help'), ('другим'), ('здесь'), ('competition'), ('combined'), ('thin'), ('consciousness'), ('play'), ('snow'), ('winning'), ('particles'), ('Мне'), ('belongs'), ('noise'), ('startled'), ('manufacturers'), ('cope'), ('performances'), ('thinks'), ('recommend'), ('знаю'), ('learned'), ('email'), ('aid'), ('million'), ('modest'), ('как'), ('serve'), ('obviously'), ('mighty'), ('materials'), ('molecule'), ('tied'), ('practical'), ('matters'), ('charges'), ('previous'), ('consistently'), ('regional'), ('remarks'), ('reduce'), ('dancing'), ('imagine'), ('НЕ'), ('insight'), ('access'), ('incredible'), ('board'), ('figures'), ('land'), ('regiment'), ('похоже'), ('одну'), ('elaborate'), ('lights'), ('bit'), ('senator'), ('представителей'), ('activity'), ('lots'), ('birds'), ('дом'), ('placed'), ('presence'), ('urban'), ('knew'), ('понять'), ('setting'), ('имеют'), ('shouted'), ('goal'), ('thank'), ('publicity'), ('type'), ('authority'), ('outstanding'), ('worked'), ('ladies'), ('lonely'), ('если'), ('flesh'), ('ended'), ('check'), ('cow'), ('philosophical'), ('beauty'), ('context'), ('definite'), ('communism'), ('situation'), ('naked'), ('snakes'), ('nature'), ('note'), ('supported'), ('свой'), ('there'), ('eye'), ('keeping'), ('patent'), ('jungle'), ('market'), ('fight'), ('despair'), ('stretch'), ('лучше'), ('faced'), ('dictionary'), ('race'), ('south'), ('video'), ('formerly'), ('Причем'), ('distinctive'), ('quart'), ('astronomy'), ('partially'), ('provides'), ('afternoon'), ('top'), ('beard'), ('главного'), ('front'), ('measuring'), ('certain'), ('barrel'), ('asking'), ('occur'), ('readily'), ('professional'), ('pursuant'), ('совершенно'), ('del'), ('meeting'), ('destiny'), ('руководителей'), ('varying'), ('directly'), ('amount'), ('едва'), ('things'), ('excuse'), ('wildlife'), ('которым'), ('marked'), ('police'), ('отдела'), ('столько'), ('occurs'), ('seeds'), ('confirmed'), ('few'), ('authors'), ('government'), ('told'), ('rejected'), ('companion'), ('york'), ('assistant'), ('occasionally'), ('colored'), ('price'), ('responses'), ('killing'), ('reactionary'), ('вопрос'), ('contact'), ('bombs'), ('famous'), ('Иллюстрация'), ('should'), ('promised'), ('plane'), ('he'), ('sail'), ('остается'), ('artist'), ('calculated'), ('Вот'), ('оказались'), ('intervals'), ('selected'), ('gardens'), ('seek'), ('necessity'), ('applying'), ('mention'), ('Эти'), ('bar'), ('liquid'), ('river'), ('fine'), ('heads'), ('разных'), ('composer'), ('эта'), ('products'), ('fighting'), ('dancer'), ('firms'), ('valign'), ('pace'), ('jet'), ('taught'), ('interest'), ('chick'), ('reaches'), ('frequently'), ('poor'), ('hide'), ('injured'), ('answered'), ('говоря'), ('условия'), ('utterly'), ('men'), ('resulting'), ('watch'), ('waiting'), ('clinical'), ('doors'), ('lucky'), ('think'), ('properly'), ('именно'), ('painter'), ('build'), ('settlement'), ('index'), ('dealer'), ('awareness'), ('yourself'), ('warfare'), ('число'), ('proposed'), ('off'), ('horse'), ('passion'), ('known'), ('era'), ('С'), ('наши'), ('differences'), ('word'), ('additional'), ('pm'), ('hell'), ('ham'), ('assumption'), ('director'), ('придется'), ('city'), ('musicians'), ('maintenance'), ('person'), ('aimed'), ('correspondence'), ('shell'), ('towns'), ('jazz'), ('kingdom'), ('другое'), ('nothing'), ('просто'), ('ambiguous'), ('hated'), ('objectives'), ('slide'), ('that'), ('fiction'), ('perception'), ('двух'), ('knee'), ('line'), ('тоже'), ('dollar'), ('shout'), ('fled'), ('neighboring'), ('part-time'), ('helpful'), ('комитета'), ('result'), ('wonderful'), ('impressed'), ('constitutional'), ('тебе'), ('dec'), ('registration'), ('helpless'), ('shorts'), ('quarters'), ('text'), ('findings'), ('stated'), ('house'), ('считать'), ('pointing'), ('detail'), ('plus'), ('automatically'), ('кроме'), ('giant'), ('investigations'), ('houses'), ('need'), ('earth'), ('does'), ('musician'), ('outside'), ('per'), ('performed'), ('fewer'), ('process'), ('whereas'), ('everything'), ('hr'), ('computed'), ('belief'), ('young'), ('center'), ('lunch'), ('slipped'), ('trials'), ('сторону'), ('ныне'), ('laugh'), ('physical'), ('arrange'), ('working'), ('knowing'), ('cleaning'), ('sensitive'), ('tale'), ('difficult'), ('indicated'), ('wiped'), ('melody'), ('mm'), ('policeman'), ('documents'), ('statistics'), ('выяснилось'), ('print'), ('program'), ('threw'), ('пресс'), ('reform'), ('remarked'), ('business'), ('pound'), ('power'), ('lighted'), ('code'), ('filing'), ('reception'), ('telephone'), ('although'), ('period'), ('substance'), ('claim'), ('pertinent'), ('important'), ('tears'), ('old'), ('presents'), ('rendered'), ('к'), ('spectacular'), ('comparison'), ('players'), ('wondered'), ('bore'), ('girl'), ('all'), ('этим'), ('periods'), ('апреля'), ('за'), ('plants'), ('atomic'), ('traditions'), ('attain'), ('humanity'), ('units'), ('aunt'), ('д'), ('speaking'), ('systems'), ('работа'), ('notable'), ('red'), ('admission'), ('practically'), ('total'), ('twenty-five'), ('contains'), ('grip'), ('development'), ('mine'), ('support'), ('commissioner'), ('add'), ('Ни'), ('factor'), ('forgive'), ('trucks'), ('control'), ('including'), ('don'), ('provisions'), ('car'), ('unless'), ('created'), ('bureau'), ('кому'), ('фирмы'), ('мене'), ('february'), ('complete'), ('itself'), ('portion'), ('content'), ('happens'), ('preceding'), ('заместитель'), ('миллиона'), ('знают'), ('которая'), ('flowers'), ('orchestra'), ('mostly'), ('authorized'), ('gains'), ('hours'), ('fingers'), ('pathology'), ('applications'), ('дней'), ('wrote'), ('black'), ('agree'), ('negative'), ('religious'), ('historic'), ('wood'), ('hate'), ('solely'), ('budget'), ('делать'), ('anyway'), ('html'), ('colorful'), ('lightly'), ('below'), ('create'), ('during'), ('sentiment'), ('continuity'), ('bread'), ('altered'), ('frozen'), ('centers'), ('encountered'), ('schools'), ('probable'), ('greatly'), ('multiple'), ('deeper'), ('cases'), ('speak'), ('grade'), ('pounds'), ('Алексей'), ('temporary'), ('chosen'), ('mystery'), ('equally'), ('methods'), ('contracts'), ('drink'), ('darkness'), ('recently'), ('moves'), ('sad'), ('depth'), ('Его'), ('warned'), ('которого'), ('resolution'), ('lady'), ('painted'), ('эту'), ('whispered'), ('writing'), ('faint'), ('call'), ('classes'), ('excite'), ('environment'), ('могут'), ('comment'), ('filed'), ('rising'), ('symbols'), ('distributed'), ('capital'), ('items'), ('сколько'), ('plural'), ('считают'), ('вот'), ('waters'), ('entries'), ('steel'), ('suits'), ('средств'), ('distinction'), ('relative'), ('contract'), ('pst'), ('courts'), ('details'), ('open'), ('significant'), ('expressing'), ('extended'), ('magnitude'), ('forms'), ('mobile'), ('neutral'), ('argument'), ('have'), ('contained'), ('skywave'), ('height'), ('pressed'), ('encounter'), ('singing'), ('spirits'), ('talk'), ('dog'), ('bod'), ('designed'), ('bundle'), ('pupil'), ('тысяч'), ('desperately'), ('post'), ('easily'), ('shared'), ('biggest'), ('subtle'), ('comes'), ('legislation'), ('ears'), ('paused'), ('arrive'), ('polynomial'), ('opposite'), ('pack'), ('прошлого'), ('connection'), ('they'), ('listening'), ('definition'), ('factories'), ('fairly'), ('образом'), ('wished'), ('arrival'), ('climbed'), ('honey'), ('remarkable'), ('sales'), ('troops'), ('meaningful'), ('rational'), ('whatever'), ('removal'), ('horses'), ('successes'), ('weak'), ('caught'), ('Михаил'), ('according'), ('grass'), ('region'), ('нашего'), ('arranged'), ('monthly'), ('cycle'), ('провести'), ('ships'), ('allotment'), ('oh'), ('joint'), ('replied'), ('helping'), ('showing'), ('feet'), ('language'), ('suggest'), ('bag'), ('staff'), ('colonial'), ('release'), ('satisfied'), ('cooking'), ('promotion'), ('directions'), ('давно'), ('carrying'), ('manufacturer'), ('меры'), ('amounts'), ('одним'), ('snake'), ('recording'), ('начальника'), ('assured'), ('anybody'), ('пути'), ('radiation'), ('право'), ('for'), ('submitted'), ('конференции'), ('pick'), ('clean'), ('consisting'), ('main'), ('questionnaire'), ('morning'), ('nerves'), ('lesson'), ('upward'), ('classification'), ('reminded'), ('conferences'), ('basic'), ('акций'), ('ноября'), ('blue'), ('drive'), ('interior'), ('alternative'), ('constantly'), ('mail'), ('advice'), ('substantially'), ('testimony'), ('saved'), ('effects'), ('suggestions'), ('receiving'), ('город'), ('excellent'), ('protein'), ('roots'), ('Именно'), ('newly'), ('somewhere'), ('каким'), ('date'), ('meal'), ('concerned'), ('opening'), ('buy'), ('autumn'), ('reasonably'), ('conventional'), ('marble'), ('life'), ('extend'), ('tested'), ('subject'), ('wit'), ('basement'), ('marketing'), ('happening'), ('moment'), ('odd'), ('permanent'), ('лишь'), ('Чтобы'), ('energy'), ('system'), ('mirror'), ('month'), ('brings'), ('lb.'), ('maturity'), ('dir'), ('uncertain'), ('closing'), ('nowhere'), ('desirable'), ('every'), ('количество'), ('Если'), ('isolated'), ('a'), ('model'), ('appears'), ('national'), ('они'), ('ma'), ('reserve'), ('policy'), ('terrible'), ('stand'), ('pushed'), ('addition'), ('lifted'), ('neighbors'), ('fist'), ('eyes'), ('risk'), ('aroused'), ('care'), ('addressed'), ('isn'), ('livejournal'), ('cattle'), ('hypothalamic'), ('charoff'), ('explain'), ('sky'), ('период'), ('beginning'), ('нему'), ('pressing'), ('desires'), ('spoke'), ('каждого'), ('drama'), ('heat'), ('permits'), ('который'), ('numeral'), ('rank'), ('highly'), ('rifles'), ('slow'), ('similarly'), ('soil'), ('map'), ('on'), ('inner'), ('measured'), ('strictly'), ('benefit'), ('dreamed'), ('об'), ('beside'), ('affect'), ('чего'), ('survive'), ('standards'), ('injury'), ('dull'), ('passages'), ('errors'), ('visit'), ('сообщил'), ('case'), ('ages'), ('regime'), ('proper'), ('могли'), ('mouth'), ('Ну'), ('places'), ('slight'), ('frequencies'), ('ago'), ('Борис'), ('observation'), ('organized'), ('silver'), ('mistake'), ('shoe'), ('районе'), ('effectively'), ('attract'), ('surface'), ('facing'), ('slip'), ('lean'), ('blow'), ('его'), ('mass'), ('about'), ('down'), ('crack'), ('lively'), ('roles'), ('articles'), ('defined'), ('новые'), ('stressed'), ('prove'), ('Тогда'), ('кстати'), ('chart'), ('rhythm'), ('reputation'), ('Среди'), ('где'), ('dead'), ('log'), ('together'), ('girls'), ('maybe'), ('Уже'), ('addresses'), ('continuous'), ('animal'), ('конечно'), ('formed'), ('unusual'), ('changing'), ('primitive'), ('cold'), ('normal'), ('пока'), ('Ассошиэйтед'), ('circles'), ('technical'), ('Нет'), ('trace'), ('всего'), ('extra'), ('own'), ('speeches'), ('touched'), ('одном'), ('у'), ('contemporary'), ('equate'), ('rope'), ('goods'), ('east'), ('yards'), ('continent'), ('improved'), ('security'), ('сборной'), ('statements'), ('утверждает'), ('games'), ('cheap'), ('wages'), ('сами'), ('advised'), ('dilemma'), ('stared'), ('все'), ('representing'), ('operation'), ('Есть'), ('naval'), ('transportation'), ('политики'), ('crawled'), ('station'), ('art'), ('wound'), ('местных'), ('departments'), ('главе'), ('truly'), ('наша'), ('feelings'), ('varied'), ('lived'), ('yield'), ('под'), ('собой'), ('innocence'), ('includes'), ('citizens'), ('understood'), ('returns'), ('своему'), ('active'), ('resolved'), ('seat'), ('happened'), ('shelters'), ('gear'), ('thick'), ('impact'), ('shame'), ('thoughts'), ('evident'), ('examine'), ('diplomatic'), ('achieved'), ('manufacturing'), ('run'), ('пост'), ('smart'), ('raising'), ('ссылка'), ('answer'), ('letting'), ('getting'), ('oil'), ('please'), ('everybody'), ('distance'), ('slim'), ('pistol'), ('deck'), ('triangle'), ('нынешнего'), ('января'), ('civilization'), ('destructive'), ('currently'), ('satisfactory'), ('вся'), ('farm'), ('opened'), ('rnd'), ('conceived'), ('signs'), ('aside'), ('speaker'), ('defeat'), ('added'), ('collection'), ('frame'), ('face'), ('remains'), ('to'), ('права'), ('decent'), ('home'), ('revealed'), ('hotels'), ('ease'), ('movement'), ('tsunami'), ('provided'), ('couple'), ('large'), ('plug'), ('На'), ('variations'), ('removed'), ('relatively'), ('sense'), ('counties'), ('земли'), ('lawyers'), ('literally'), ('hands'), ('sidewalk'), ('людям'), ('attempt'), ('physically'), ('laughter'), ('lawyer'), ('rock'), ('Можно'), ('случае'), ('built'), ('производство'), ('grand'), ('legend'), ('luxury'), ('chemical'), ('puts'), ('acquire'), ('worries'), ('memory'), ('treatment'), ('strain'), ('gathered'), ('thorough'), ('accuracy'), ('nation'), ('separated'), ('damage'), ('types'), ('disk'), ('bones'), ('accepting'), ('opposition'), ('judgments'), ('are'), ('abroad'), ('long'), ('градусов'), ('hunt'), ('credit'), ('determine'), ('specialists'), ('force'), ('trembling'), ('hen'), ('experiments'), ('vs'), ('measure'), ('become'), ('initial'), ('phenomenon'), ('snapped'), ('Андрей'), ('my'), ('took'), ('diet'), ('category'), ('central'), ('expect'), ('burned'), ('saline'), ('presentation'), ('history'), ('elements'), ('fit'), ('эти'), ('entering'), ('letter'), ('seems'), ('consideration'), ('awake'), ('движения'), ('inclined'), ('careful'), ('peoples'), ('several'), ('rest'), ('tournament'), ('Конечно'), ('temperatures'), ('operator'), ('generations'), ('Нью'), ('pleased'), ('arrangements'), ('степени'), ('assistance'), ('said'), ('sovereign'), ('swing'), ('generation'), ('aware'), ('chose'), ('driver'), ('lead'), ('leaves'), ('comparable'), ('discipline'), ('plate'), ('wishes'), ('feature'), ('fitted'), ('явно'), ('might'), ('record'), ('sing'), ('sixty'), ('emphasize'), ('tend'), ('сказал'), ('невозможно'), ('Известия'), ('feel'), ('stable'), ('unhappy'), ('favorable'), ('mechanism'), ('cousin'), ('treat'), ('whose'), ('corresponding'), ('livestock'), ('council'), ('thinking'), ('discussion'), ('guards'), ('mile'), ('channels'), ('heart'), ('romantic'), ('legs'), ('water'), ('border'), ('openly'), ('started'), ('talked'), ('moderate'), ('beings'), ('shear'), ('всей'), ('whisky'), ('премьер'), ('края'), ('encourage'), ('engineering'), ('second'), ('mechanical'), ('scheme'), ('bound'), ('skill'), ('uncle'), ('nov'), ('minds'), ('hearts'), ('heaven'), ('leg'), ('october'), ('может'), ('сотрудники'), ('suitcase'), ('impressions'), ('furthermore'), ('reported'), ('fall'), ('tagged'), ('группы'), ('lobby'), ('mature'), ('foams'), ('work'), ('generous'), ('самым'), ('stories'), ('можно'), ('downtown'), ('naturally'), ('lock'), ('landing'), ('Впрочем'), ('Один'), ('sell'), ('некоторого'), ('readers'), ('miles'), ('conducted'), ('images'), ('service'), ('ways'), ('emerged'), ('whether'), ('forever'), ('tones'), ('guidance'), ('three'), ('Эта'), ('coating'), ('april'), ('reference'), ('electron'), ('feeling'), ('specifically'), ('loyalty'), ('hearing'), ('mix'), ('was'), ('некоторых'), ('mathematical'), ('wisdom'), ('thanks'), ('которое'), ('enjoyed'), ('two'), ('silence'), ('arbitrary'), ('grave'), ('является'), ('count'), ('each'), ('deny'), ('parks'), ('succeeded'), ('wish'), ('controlling'), ('Они'), ('engineers'), ('promise'), ('role'), ('court'), ('большой'), ('technique'), ('combat'), ('backed'), ('часов'), ('pencil'), ('unfortunate'), ('attention'), ('it'), ('progress'), ('minor'), ('ситуацию'), ('structures'), ('plot'), ('mixed'), ('четырех'), ('самом'), ('motives'), ('органы'), ('greeted'), ('однако'), ('wouldn'), ('weight'), ('countries'), ('suggests'), ('full'), ('identification'), ('stock'), ('tough'), ('reality'), ('whereby'), ('fees'), ('pieces'), ('finished'), ('smile'), ('half'), ('bars'), ('excited'), ('fifth'), ('efficient'), ('realistic'), ('keys'), ('close'), ('recognized'), ('limit'), ('прошла'), ('available'), ('boat'), ('кажется'), ('раз'), ('doubt'), ('drawn'), ('panic'), ('approved'), ('customer'), ('block'), ('hidden'), ('however'), ('servants'), ('testing'), ('accompanied'), ('этом'), ('municipal'), ('grow'), ('bird'), ('отношения'), ('double'), ('session'), ('patients'), ('realism'), ('sum'), ('passes'), ('shots'), ('curt'), ('output'), ('muscle'), ('one'), ('valuable'), ('hardly'), ('minimum'), ('mission'), ('brief'), ('find'), ('rooms'), ('employee'), ('estimated'), ('prepare'), ('днях'), ('kid'), ('вместо'), ('decision'), ('идет'), ('allowed'), ('site'), ('unions'), ('Для'), ('year'), ('institution'), ('speech'), ('другие'), ('net'), ('let'), ('races'), ('laboratory'), ('assignment'), ('очередной'), ('among'), ('система'), ('considered'), ('muscles'), ('comedy'), ('threatening'), ('во'), ('soap'), ('worst'), ('witness'), ('approval'), ('golf'), ('Известий'), ('imagined'), ('стороны'), ('sep'), ('ситуации'), ('electronics'), ('shouldn'), ('при'), ('conscious'), ('proportion'), ('january'), ('trees'), ('jumped'), ('thousand'), ('breakfast'), ('competitive'), ('nights'), ('possession'), ('reasons'), ('завода'), ('private'), ('eighth'), ('light'), ('tonight'), ('века'), ('listed'), ('happen'), ('title'), ('poverty'), ('будет'), ('rule'), ('objective'), ('still'), ('wind'), ('direction'), ('cover'), ('knocked'), ('will'), ('developments'), ('command'), ('срок'), ('covering'), ('skin'), ('firm'), ('magnet'), ('главы'), ('average'), ('warning'), ('convictions'), ('arrest'), ('practices'), ('rain'), ('network'), ('surplus'), ('theories'), ('future'), ('новостей'), ('cause'), ('quite'), ('sample'), ('Когда'), ('ecumenical'), ('very'), ('emphasis'), ('que'), ('inch'), ('usually'), ('sewage'), ('status'), ('части'), ('nice'), ('этой'), ('problem'), ('часть'), ('того'), ('sitter'), ('warrant'), ('avoid'), ('produced'), ('А'), ('tight'), ('unexpected'), ('signed'), ('component'), ('dry'), ('became'), ('stairs'), ('решили'), ('работе'), ('payments'), ('sweat'), ('нужно'), ('popular'), ('numbers'), ('percent'), ('warm'), ('exactly'), ('judges'), ('ft.'), ('theater'), ('strip'), ('thereby'), ('feels'), ('traffic'), ('stars'), ('moral'), ('свет'), ('handle'), ('одной'), ('т'), ('П'), ('equipment'), ('dress'), ('alike'), ('doubtful'), ('чтобы'), ('второй'), ('indeed'), ('dedicated'), ('bringing'), ('demand'), ('ratio'), ('blanket'), ('hunting'), ('deeply'), ('самый'), ('stopped'), ('Кроме'), ('retired'), ('then'), ('dominated'), ('человека'), ('storage'), ('coverage'), ('fifteen'), ('segment'), ('начале'), ('fantastic'), ('bear'), ('governmental'), ('pitch'), ('converted'), ('партия'), ('ring'), ('steam'), ('satisfaction'), ('milligrams'), ('руки'), ('reserved'), ('suit'), ('хотя'), ('direct'), ('interference'), ('bomb'), ('amp'), ('вместе'), ('tired'), ('утверждают'), ('Во'), ('значит'), ('connected'), ('billion'), ('quantity'), ('никогда'), ('blood'), ('involving'), ('sat'), ('weeks'), ('facilities'), ('команды'), ('bases'), ('civil'), ('dimensions'), ('cars'), ('formula'), ('thermal'), ('от'), ('losing'), ('deep'), ('horizon'), ('due'), ('argued'), ('уже'), ('guided'), ('collected'), ('sun'), ('increased'), ('toes'), ('frequent'), ('год'), ('offices'), ('six'), ('frames'), ('approached'), ('moreover'), ('quality'), ('extreme'), ('suited'), ('food'), ('often'), ('remembered'), ('vacation'), ('intensity'), ('reflect'), ('raw'), ('replacement'), ('vision'), ('Еще'), ('decline'), ('thus'), ('daily'), ('similar'), ('cloth'), ('guns'), ('всегда'), ('bright'), ('difficulty'), ('summer'), ('waste'), ('push'), ('changes'), ('hold'), ('asleep'), ('areas'), ('precise'), ('described'), ('felt'), ('relationships'), ('indicate'), ('same'), ('reporter'), ('believed'), ('named'), ('criticism'), ('rich'), ('expects'), ('branches'), ('situations'), ('factory'), ('operate'), ('prison'), ('license'), ('explanation'), ('glory'), ('allow'), ('merit'), ('temporarily'), ('hour'), ('да'), ('larger'), ('loose'), ('others'), ('развития'), ('scholarship'), ('tool'), ('весьма'), ('sent'), ('president'), ('должен'), ('politics'), ('transition'), ('occupied'), ('nude'), ('mount'), ('предприятия'), ('impressive'), ('рядом'), ('же'), ('четыре'), ('grows'), ('те'), ('fault'), ('here'), ('orders'), ('born'), ('motor'), ('shade'), ('говорят'), ('guilty'), ('complained'), ('aspects'), ('mothers'), ('документы'), ('boss'), ('raised'), ('spot'), ('spread'), ('expressed'), ('Рейтер'), ('partisan'), ('given'), ('yet'), ('friends'), ('juniors'), ('два'), ('denied'), ('стать'), ('duties'), ('broke'), ('protest'), ('encouraged'), ('chain'), ('shining'), ('роль'), ('глава'), ('separate'), ('official'), ('solve'), ('principal'), ('процентов'), ('ad'), ('insect'), ('article'), ('день'), ('connect'), ('link'), ('feed'), ('between'), ('convenient'), ('complement'), ('sailing'), ('Сергея'), ('lives'), ('reply'), ('residential'), ('sessions'), ('book'), ('parts'), ('determining'), ('hollywood'), ('truth'), ('Владимира'), ('parallel'), ('judgment'), ('passage'), ('put'), ('dealers'), ('работу'), ('pdt'), ('verb'), ('listeners'), ('controls'), ('won'), ('arrested'), ('slid'), ('fail'), ('fort'), ('acceptable'), ('bronchial'), ('willing'), ('нам'), ('выше'), ('female'), ('expert'), ('dinner'), ('though'), ('heroic'), ('incident'), ('всю'), ('attack'), ('gesture'), ('operating'), ('enable'), ('километров'), ('крупных'), ('secret'), ('branch'), ('urge'), ('наш'), ('visited'), ('площади'), ('motive'), ('thought'), ('trial'), ('mixture'), ('offer'), ('kill'), ('мы'), ('могла'), ('continuing'), ('dramatic'), ('столице'), ('transferred'), ('urgent'), ('tuesday'), ('assure'), ('jail'), ('presumably'), ('publication'), ('www'), ('women'), ('adequate'), ('looked'), ('недели'), ('beer'), ('controlled'), ('опять'), ('gay'), ('am'), ('mood'), ('public'), ('youngsters'), ('pattern'), ('fully'), ('довольно'), ('делу'), ('essentially'), ('entry'), ('taking'), ('время'), ('beliefs'), ('racial'), ('day'), ('tractor'), ('determination'), ('problems'), ('cooperative'), ('agents'), ('lowered'), ('engineer'), ('suppose'), ('ничего'), ('magazines'), ('reflected'), ('must'), ('Из'), ('eleven'), ('body'), ('anyhow'), ('characteristics'), ('imagination'), ('легко'), ('illness'), ('sections'), ('washing'), ('able'), ('faces'), ('работавшую'), ('style'), ('companies'), ('path'), ('using'), ('впервые'), ('justify'), ('hole'), ('single'), ('observe'), ('signal'), ('drew'), ('pocket'), ('advantage'), ('since'), ('multiply'), ('Все'), ('reactions'), ('critical'), ('residents'), ('television'), ('contrary'), ('dive'), ('bent'), ('stresses'), ('сделать'), ('ethics'), ('Пока'), ('pulled'), ('shoes'), ('swung'), ('ever'), ('sale'), ('normally'), ('ТАСС'), ('admitted'), ('членов'), ('fourth'), ('namely'), ('consumer'), ('radar'), ('Этот'), ('appeared'), ('sets'), ('inspired'), ('upper'), ('backward'), ('wooden'), ('При'), ('народа'), ('assumptions'), ('encouraging'), ('dogs'), ('сто'), ('compare'), ('literature'), ('clearly'), ('scheduled'), ('himself'), ('Многие'), ('always'), ('lost'), ('glad'), ('tone'), ('следует'), ('watched'), ('boards'), ('properties'), ('machines'), ('county'), ('noon'), ('touch'), ('tire'), ('written'), ('limited'), ('unable'), ('Даже'), ('bullets'), ('alive'), ('completed'), ('взгляд'), ('easier'), ('directors'), ('часа'), ('species'), ('suffered'), ('принять'), ('actor'), ('within'), ('obtained'), ('crash'), ('первые'), ('одно'), ('led'), ('points'), ('Николай'), ('wants'), ('tongue'), ('М'), ('concluded'), ('covers'), ('jun'), ('exclusive'), ('obtain'), ('apparently'), ('somewhat'), ('dressed'), ('stream'), ('painful'), ('постоянно'), ('посколько'), ('justice'), ('myself'), ('ready'), ('spare'), ('центра'), ('приходится'), ('grains'), ('painting'), ('processing'), ('select'), ('store'), ('dreams'), ('response'), ('track'), ('trip'), ('имени'), ('domestic'), ('компания'), ('wear'), ('trips'), ('because'), ('прошлом'), ('Анатолий'), ('depends'), ('condition'), ('rights'), ('туда'), ('стали'), ('meetings'), ('skills'), ('pale'), ('dollars'), ('tiny'), ('machinery'), ('travel'), ('воскресение'), ('legal'), ('возможно'), ('prefer'), ('walking'), ('altogether'), ('вновь'), ('attended'), ('bank'), ('decade'), ('level'), ('covered'), ('tour'), ('vehicle'), ('train'), ('automobile'), ('friend'), ('словам'), ('do'), ('дни'), ('первым'), ('invariably'), ('garden'), ('shoulder'), ('perfectly'), ('создать'), ('smaller'), ('pioneer'), ('says'), ('asked'), ('spite'), ('occurring'), ('faculty'), ('recalled'), ('Только'), ('театра'), ('knees'), ('месте'), ('the'), ('речь'), ('done'), ('newspapers'), ('вам'), ('troubled'), ('frequency'), ('spring'), ('struggle'), ('remark'), ('стоит'), ('wife'), ('Не'), ('mar'), ('locking'), ('makers'), ('duck'), ('станет'), ('idea'), ('corner'), ('management'), ('cocktail'), ('vehicles'), ('complicated'), ('фирма'), ('slightly'), ('experimental'), ('empty'), ('joy'), ('equal'), ('команда'), ('достаточно'), ('Без'), ('надо'), ('mother'), ('honor'), ('absorbed'), ('broad'), ('летний'), ('shook'), ('delivery'), ('vary'), ('guy'), ('dust'), ('shore'), ('longer'), ('sixteen'), ('surprising'), ('помощи'), ('survival'), ('для'), ('mankind'), ('indicates'), ('нельзя'), ('originally'), ('them'), ('tribute'), ('optimal'), ('rifle'), ('вообще'), ('used'), ('жизни'), ('expanding'), ('steps'), ('tends'), ('story'), ('datetime'), ('hits'), ('considerable'), ('nor'), ('press'), ('when'), ('scared'), ('responsible'), ('background'), ('looks'), ('февраля'), ('ground'), ('закон'), ('beneath'), ('reached'), ('exists'), ('vocational'), ('historians'), ('argue'), ('coast'), ('beef'), ('wage'), ('remote'), ('challenge'), ('proposal'), ('вице'), ('pond'), ('finance'), ('корреспонденту'), ('furnished'), ('efforts'), ('drying'), ('enforcement'), ('fashion'), ('believe'), ('quickly'), ('melting'), ('otherwise'), ('desire'), ('дня'), ('reveal'), ('festival'), ('noble'), ('moving'), ('hence'), ('conduct'), ('promises'), ('accept'), ('fruit'), ('премьера'), ('rushed'), ('host'), ('served'), ('anywhere'), ('Мы'), ('раньше'), ('yes'), ('solid'), ('debate'), ('mode'), ('secure'), ('continually'), ('shall'), ('further'), ('happily'), ('mounted'), ('sign'), ('finds'), ('base'), ('colony'), ('relatives'), ('lang'), ('change'), ('хочет'), ('revolution'), ('стал'), ('И'), ('laughed'), ('необходимо'), ('ought'), ('november'), ('poem'), ('вы'), ('developing'), ('одна'), ('newspaper'), ('summary'), ('thirty'), ('никаких'), ('influence'), ('called'), ('realize'), ('responsibilities'), ('causes'), ('associate'), ('consisted'), ('sold'), ('insist'), ('step'), ('stress'), ('brushed'), ('прежде'), ('charged'), ('О'), ('communications'), ('considerations'), ('wing'), ('administration'), ('tradition'), ('правда'), ('objects'), ('promising'), ('unknown'), ('familiar'), ('machine'), ('musical'), ('names'), ('roughly'), ('adjusted'), ('centuries'), ('встречи'), ('crowded'), ('capacity'), ('своими'), ('point'), ('hand'), ('assumed'), ('minority'), ('практически'), ('performance'), ('взять'), ('gained'), ('strategic'), ('which'), ('любая'), ('loop'), ('есть'), ('realization'), ('только'), ('flow'), ('trap'), ('одновременно'), ('egg'), ('wagon'), ('Дело'), ('путь'), ('жизнь'), ('functions'), ('specified'), ('pull'), ('shaking'), ('small'), ('теперь'), ('divide'), ('found'), ('briefly'), ('conviction'), ('limits'), ('color'), ('struggling'), ('больше'), ('association'), ('lungs'), ('locked'), ('visible'), ('им'), ('стало'), ('женщины'), ('instead'), ('click'), ('sort'), ('sauce'), ('особенно'), ('game'), ('drank'), ('exposed'), ('reading'), ('staring'), ('accomplish'), ('bigger'), ('каких'), ('вас'), ('former'), ('Ведь'), ('сих'), ('vice'), ('repeated'), ('studio'), ('expectations'), ('другой'), ('ask'), ('даже'), ('качестве'), ('нем'), ('dozen'), ('training'), ('Кстати'), ('plant'), ('low'), ('nearly'), ('classic'), ('pure'), ('extension'), ('fifty'), ('contest'), ('течение'), ('across'), ('through'), ('while'), ('poetic'), ('tons'), ('theoretical'), ('inevitable'), ('herd'), ('refrigerator'), ('railroad'), ('руб'), ('funds'), ('held'), ('tangible'), ('mold'), ('gyro'), ('divorce'), ('clear'), ('oxidation'), ('torn'), ('take'), ('сентября'), ('например'), ('долго'), ('regulations'), ('developed'), ('дел'), ('seeking'), ('cigarette'), ('minute'), ('purposes'), ('impossible'), ('occasions'), ('пришлось'), ('claimed'), ('bullet'), ('linear'), ('состоянии'), ('любой'), ('books'), ('forum'), ('volunteers'), ('bgcolor'), ('formal'), ('transfer'), ('school'), ('maintained'), ('себе'), ('finally'), ('suffer'), ('тысячи'), ('try'), ('officer'), ('stems'), ('lose'), ('spoken'), ('circumstances'), ('amendment'), ('wings'), ('работать'), ('fell'), ('pause'), ('turns'), ('surrounded'), ('capabilities'), ('read'), ('stake'), ('stepped'), ('системы'), ('once'), ('unity'), ('дал'), ('killed'), ('respects'), ('enemy'), ('courage'), ('allies'), ('paint'), ('wore'), ('sunday'), ('window'), ('оказалась'), ('strategy'), ('films'), ('purpose'), ('ответ'), ('деятельности'), ('owners'), ('scattered'), ('inherent'), ('prospect'), ('instances'), ('stroke'), ('middle-class'), ('successful'), ('таких'), ('present'), ('apr'), ('republic'), ('minimal'), ('fog'), ('these'), ('решения'), ('floor'), ('intervention'), ('heavy'), ('see'), ('headed'), ('statement'), ('didn'), ('е'), ('peace'), ('preserve'), ('pose'), ('внимание'), ('night'), ('wherever'), ('drove'), ('joined'), ('hatred'), ('таки'), ('voting'), ('последние'), ('когда'), ('stem'), ('вдруг'), ('Их'), ('weather'), ('дела'), ('exhibit'), ('десять'), ('draw'), ('version'), ('common'), ('either'), ('health'), ('throughout'), ('paragraph'), ('driving'), ('review'), ('chord'), ('tried'), ('supposed'), ('вряд'), ('tells'), ('tag'), ('governor'), ('зрения'), ('walked'), ('correct'), ('enjoy'), ('gradually'), ('conductor'), ('rehabilitation'), ('substances'), ('Поэтому'), ('sang'), ('interpreted'), ('artery'), ('general'), ('maximum'), ('ряд'), ('noticed'), ('tent'), ('century'), ('merger'), ('agreed'), ('phrase'), ('quiet'), ('flexible'), ('five'), ('task'), ('confusion'), ('bitter'), ('traders'), ('auto'), ('ultimate'), ('clock'), ('concerns'), ('closer'), ('очередь'), ('quoted'), ('club'), ('gently'), ('prepared'), ('list'), ('adult'), ('out'), ('promptly'), ('accident'), ('compete'), ('tell'), ('вполне'), ('seem'), ('marshall'), ('glance'), ('leave'), ('stage'), ('massive'), ('core'), ('supper'), ('section'), ('size'), ('desk'), ('appointed'), ('estimates'), ('editor'), ('extremely'), ('вокруг'), ('dances'), ('categories'), ('spending'), ('side'), ('поскольку'), ('действий'), ('fired'), ('street'), ('town'), ('shirt'), ('font'), ('сама'), ('cloud'), ('membership'), ('tasks'), ('expense'), ('acting'), ('enough'), ('social'), ('raise'), ('affair'), ('designs'), ('helped'), ('balance'), ('modern'), ('completely'), ('существует'), ('songs'), ('electrical'), ('lines'), ('homes'), ('первая'), ('safety'), ('short'), ('gold'), ('been'), ('requires'), ('unlike'), ('troubles'), ('looking'), ('controversy'), ('которых'), ('doctrine'), ('genuine'), ('firmly'), ('paid'), ('chance'), ('eve'), ('announcement'), ('Может'), ('instant'), ('millions'), ('majority'), ('carry'), ('name'), ('spirit'), ('раза'), ('instance'), ('simply'), ('door'), ('tube'), ('друг'), ('prices'), ('learn'), ('основном'), ('такой'), ('известно'), ('guilt'), ('Да'), ('вторая'), ('detergent'), ('attacked'), ('extending'), ('чем'), ('edition'), ('investigation'), ('dealing'), ('certainty'), ('mdt'), ('existing'), ('revolutionary'), ('Б'), ('правило'), ('уровень'), ('appreciation'), ('require'), ('sides'), ('philosophy'), ('strikes'), ('attorney'), ('substitute'), ('ethical'), ('glasses'), ('visitors'), ('requirement'), ('ride'), ('блог'), ('spots'), ('head'), ('sister'), ('claims'), ('anything'), ('sin'), ('burn'), ('starting'), ('delight'), ('наконец'), ('latest'), ('consists'), ('noted'), ('works'), ('stomach'), ('cream'), ('volumes'), ('us'), ('genius'), ('hang'), ('highest'), ('anode'), ('residence'), ('crossed'), ('peaceful'), ('brought'), ('granted'), ('shop'), ('thing'), ('rear'), ('around'), ('phenomena'), ('avoided'), ('along'), ('binding'), ('cannot'), ('not'), ('butter'), ('mark'), ('leaped'), ('listen'), ('years'), ('loss'), ('bought'), ('brown'), ('folk'), ('principles'), ('improvements'), ('проблема'), ('editorial'), ('effectiveness'), ('marriages'), ('remain'), ('июня'), ('circular'), ('jacket'), ('division'), ('quarter'), ('drop'), ('football'), ('underground'), ('invention'), ('stupid'), ('informed'), ('города'), ('selection'), ('она'), ('severe'), ('services'), ('reduced'), ('repair'), ('party'), ('tags'), ('области'), ('demands'), ('remained'), ('live'), ('counter'), ('times'), ('sergeant'), ('совсем'), ('standard'), ('workers'), ('courses'), ('soul'), ('community'), ('pair'), ('pupils'), ('answers'), ('before'), ('success'), ('represents'), ('fought'), ('получить'), ('persons'), ('checked'), ('team'), ('room'), ('appearance'), ('high'), ('saw'), ('availability'), ('demonstrated'), ('destroy'), ('picture'), ('или'), ('сделал'), ('exploration'), ('first'), ('рода'), ('seriously'), ('scene'), ('происходит'), ('candidate'), ('structure'), ('totally');INSERT INTO stopword_stems_long (stopword_stem) VALUES ('cope'), ('recommend'), ('email'), ('aid'), ('мог'), ('modest'), ('million'), ('как'), ('calm'), ('taken'), ('nearest'), ('sole'), ('vigor'), ('load'), ('what'), ('religi'), ('prompt'), ('rigid'), ('compos'), ('gray'), ('saddl'), ('wherev'), ('atmospher'), ('shown'), ('custom'), ('trust'), ('serv'), ('corn'), ('arteri'), ('previous'), ('jan'), ('occupi'), ('interview'), ('bay'), ('insight'), ('access'), ('confer'), ('board'), ('facil'), ('теб'), ('can'), ('wild'), ('land'), ('юр'), ('regiment'), ('отношен'), ('wait'), ('favor'), ('bit'), ('merchant'), ('недел'), ('дом'), ('fluid'), ('bench'), ('arc'), ('address'), ('urban'), ('впроч'), ('knew'), ('crop'), ('sympathet'), ('me'), ('кто'), ('encount'), ('имеют'), ('by'), ('goal'), ('thank'), ('type'), ('могл'), ('whatev'), ('fair'), ('tragic'), ('injur'), ('project'), ('assessor'), ('cool'), ('flesh'), ('secur'), ('фот'), ('marbl'), ('cow'), ('check'), ('share'), ('народ'), ('context'), ('death'), ('farther'), ('communism'), ('complet'), ('dine'), ('note'), ('proof'), ('there'), ('indirect'), ('reliabl'), ('amend'), ('verbal'), ('eye'), ('patent'), ('crazi'), ('market'), ('temporari'), ('fight'), ('despair'), ('stretch'), ('должн'), ('перед'), ('guard'), ('rate'), ('gone'), ('наход'), ('matter'), ('race'), ('ran'), ('south'), ('внов'), ('recreat'), ('video'), ('quart'), ('crown'), ('их'), ('remaind'), ('reprint'), ('lift'), ('top'), ('afternoon'), ('precis'), ('novemb'), ('след'), ('sharpli'), ('guest'), ('beard'), ('front'), ('stair'), ('local'), ('certain'), ('sink'), ('revolutionari'), ('и'), ('barrel'), ('occur'), ('он'), ('pursuant'), ('toss'), ('del'), ('vowel'), ('employ'), ('fish'), ('powder'), ('amount'), ('конференц'), ('ear'), ('entir'), ('reader'), ('vari'), ('accompani'), ('завод'), ('aesthet'), ('hear'), ('item'), ('octob'), ('truck'), ('express'), ('regist'), ('satisfi'), ('few'), ('suspicion'), ('тасс'), ('whom'), ('government'), ('told'), ('show'), ('win'), ('очеред'), ('drill'), ('пут'), ('companion'), ('трех'), ('york'), ('lack'), ('veloc'), ('price'), ('divorc'), ('wheel'), ('информац'), ('wash'), ('even'), ('вопрос'), ('finish'), ('contact'), ('part-tim'), ('famous'), ('posit'), ('breath'), ('penni'), ('medicin'), ('should'), ('experienc'), ('слов'), ('ourselv'), ('pretti'), ('divis'), ('plane'), ('позиц'), ('he'), ('sail'), ('fresh'), ('condemn'), ('return'), ('tendenc'), ('gather'), ('artist'), ('качеств'), ('patrol'), ('necessarili'), ('attitud'), ('purchas'), ('gestur'), ('seek'), ('serious'), ('urg'), ('рейтер'), ('сдела'), ('drunk'), ('постоя'), ('корреспондент'), ('mention'), ('stone'), ('automat'), ('rose'), ('январ'), ('river'), ('liquid'), ('bar'), ('fine'), ('precious'), ('keep'), ('better'), ('б'), ('worri'), ('explicit'), ('dancer'), ('pace'), ('valign'), ('taught'), ('jet'), ('cgi'), ('interest'), ('chick'), ('факт'), ('em'), ('poor'), ('final'), ('hide'), ('жизн'), ('and'), ('вовс'), ('chanc'), ('о'), ('dri'), ('личн'), ('panel'), ('spend'), ('excess'), ('men'), ('la'), ('watch'), ('сво'), ('think'), ('histor'), ('landscap'), ('cycl'), ('pour'), ('хорош'), ('marshal'), ('painter'), ('октябр'), ('danger'), ('settlement'), ('inform'), ('build'), ('commerc'), ('index'), ('г'), ('emerg'), ('dealer'), ('несмотр'), ('academ'), ('sixti'), ('yourself'), ('eg'), ('off'), ('updat'), ('tradit'), ('veteran'), ('mainten'), ('triumph'), ('созда'), ('secondari'), ('persuad'), ('театр'), ('passion'), ('latter'), ('known'), ('garag'), ('era'), ('flash'), ('introduc'), ('дальш'), ('newspap'), ('pleasur'), ('работ'), ('pile'), ('champion'), ('собствен'), ('бы'), ('чащ'), ('word'), ('displac'), ('achiev'), ('pm'), ('нич'), ('hell'), ('inevit'), ('stare'), ('главн'), ('reorgan'), ('disput'), ('struggl'), ('ham'), ('rent'), ('director'), ('financi'), ('прежн'), ('norm'), ('deal'), ('nearbi'), ('elimin'), ('person'), ('shell'), ('sympathi'), ('punish'), ('silenc'), ('clariti'), ('owner'), ('kingdom'), ('jazz'), ('cri'), ('vacat'), ('нача'), ('magnitud'), ('onli'), ('that'), ('slide'), ('fiction'), ('milk'), ('green'), ('существ'), ('nest'), ('activ'), ('graduat'), ('двух'), ('chairman'), ('furnish'), ('line'), ('knee'), ('someth'), ('yellow'), ('emphasi'), ('зна'), ('historian'), ('комисс'), ('enorm'), ('dollar'), ('theori'), ('shout'), ('fled'), ('probabl'), ('somebodi'), ('veri'), ('result'), ('logic'), ('partner'), ('vast'), ('healthi'), ('delay'), ('dec'), ('helpless'), ('web'), ('factori'), ('burden'), ('выш'), ('text'), ('борис'), ('cooper'), ('real'), ('set'), ('typic'), ('obvious'), ('candid'), ('architect'), ('wire'), ('rehabilit'), ('simpl'), ('job'), ('ты'), ('plus'), ('necess'), ('detail'), ('agent'), ('giant'), ('circl'), ('met'), ('leader'), ('всег'), ('stumbl'), ('то'), ('need'), ('tooth'), ('earth'), ('white'), ('oper'), ('or'), ('potenti'), ('could'), ('wonder'), ('musician'), ('количеств'), ('ваш'), ('compar'), ('januari'), ('per'), ('port'), ('fewer'), ('process'), ('hr'), ('belief'), ('relat'), ('ceil'), ('ambigu'), ('research'), ('young'), ('distanc'), ('lunch'), ('center'), ('visitor'), ('voic'), ('survey'), ('bring'), ('laugh'), ('придет'), ('impuls'), ('sight'), ('religion'), ('gentleman'), ('vote'), ('lid'), ('perfect'), ('можн'), ('tale'), ('глав'), ('margin'), ('driven'), ('difficult'), ('три'), ('sleep'), ('birth'), ('policeman'), ('mm'), ('you'), ('intens'), ('both'), ('print'), ('threw'), ('program'), ('flew'), ('пресс'), ('reform'), ('pound'), ('power'), ('becam'), ('code'), ('diseas'), ('команд'), ('сообщ'), ('period'), ('although'), ('shut'), ('male'), ('claim'), ('old'), ('entri'), ('inspect'), ('earn'), ('nerv'), ('transit'), ('spectacular'), ('prior'), ('к'), ('comparison'), ('becom'), ('individu'), ('girl'), ('bore'), ('all'), ('хот'), ('livejourn'), ('speed'), ('либ'), ('categori'), ('attach'), ('за'), ('regular'), ('pass'), ('attain'), ('edt'), ('compet'), ('announc'), ('locat'), ('alik'), ('июл'), ('creation'), ('averag'), ('signific'), ('bodi'), ('youngster'), ('wet'), ('relief'), ('satisfactori'), ('would'), ('aunt'), ('no'), ('д'), ('storag'), ('earli'), ('нас'), ('anxious'), ('работа'), ('red'), ('steadi'), ('sentenc'), ('valley'), ('total'), ('grip'), ('voluntari'), ('mine'), ('support'), ('object'), ('add'), ('submit'), ('invent'), ('despit'), ('достаточн'), ('тог'), ('factor'), ('get'), ('control'), ('huge'), ('uncl'), ('definit'), ('don'), ('plenti'), ('car'), ('lobbi'), ('unless'), ('go'), ('brilliant'), ('bureau'), ('believ'), ('terribl'), ('portion'), ('itself'), ('долж'), ('surfac'), ('dish'), ('industri'), ('tree'), ('content'), ('adriv'), ('third'), ('monday'), ('знают'), ('profound'), ('orchestra'), ('boy'), ('перв'), ('senat'), ('govern'), ('stain'), ('wrote'), ('вмест'), ('black'), ('mate'), ('behind'), ('transport'), ('wood'), ('fee'), ('hate'), ('так'), ('shock'), ('budget'), ('anyway'), ('bad'), ('html'), ('genuin'), ('occasion'), ('increas'), ('initi'), ('below'), ('distribut'), ('recogn'), ('опя'), ('sentiment'), ('purpos'), ('afford'), ('особен'), ('bread'), ('зде'), ('bottom'), ('frozen'), ('expand'), ('approach'), ('deeper'), ('hot'), ('deni'), ('speak'), ('grade'), ('self'), ('domin'), ('produc'), ('eighteenth'), ('chosen'), ('belong'), ('сраз'), ('мест'), ('drink'), ('empir'), ('decis'), ('regul'), ('consequ'), ('счет'), ('threat'), ('character'), ('sad'), ('depth'), ('whi'), ('mobil'), ('enter'), ('развит'), ('дает'), ('foreign'), ('rather'), ('tast'), ('stuff'), ('exclus'), ('popul'), ('district'), ('basi'), ('age'), ('faint'), ('sewag'), ('resid'), ('colleagu'), ('plain'), ('sexual'), ('cure'), ('call'), ('hous'), ('luncheon'), ('nois'), ('quotient'), ('higher'), ('blog'), ('datetim'), ('smell'), ('draft'), ('могут'), ('comment'), ('isol'), ('petition'), ('mental'), ('substanc'), ('capabl'), ('прокуратур'), ('want'), ('plural'), ('busi'), ('cholesterol'), ('вот'), ('скор'), ('relev'), ('late'), ('steel'), ('valid'), ('key'), ('save'), ('средств'), ('foot'), ('prime'), ('plan'), ('particip'), ('rector'), ('contract'), ('выбор'), ('pst'), ('скольк'), ('simpli'), ('assumpt'), ('full-tim'), ('nobl'), ('avail'), ('open'), ('appear'), ('нынешн'), ('flexibl'), ('разн'), ('frequenc'), ('worker'), ('charter'), ('usual'), ('intervent'), ('howev'), ('compromis'), ('passag'), ('sourc'), ('gas'), ('ли'), ('area'), ('hope'), ('neutral'), ('die'), ('bath'), ('argument'), ('член'), ('knife'), ('loos'), ('have'), ('littl'), ('husband'), ('cook'), ('ecumen'), ('handl'), ('sheet'), ('exist'), ('height'), ('scholar'), ('right'), ('appli'), ('talk'), ('today'), ('dog'), ('bod'), ('кажд'), ('серге'), ('сказа'), ('intim'), ('pupil'), ('тысяч'), ('post'), ('предприят'), ('disappear'), ('прям'), ('approv'), ('besid'), ('biggest'), ('pot'), ('tail'), ('extent'), ('fix'), ('том'), ('doubl'), ('bond'), ('card'), ('человек'), ('мног'), ('legisl'), ('sick'), ('thursday'), ('pack'), ('four'), ('tremend'), ('they'), ('counti'), ('provid'), ('adopt'), ('итог'), ('cotton'), ('fire'), ('resolut'), ('действ'), ('attend'), ('fli'), ('dawn'), ('нью'), ('градус'), ('welcom'), ('theoret'), ('preliminari'), ('meat'), ('machineri'), ('нибуд'), ('пробл'), ('lip'), ('agenc'), ('honey'), ('absorb'), ('speci'), ('поэт'), ('occas'), ('wast'), ('порядк'), ('who'), ('clinic'), ('caught'), ('weak'), ('прежд'), ('grass'), ('insur'), ('region'), ('plastic'), ('wine'), ('preced'), ('season'), ('therebi'), ('diplomat'), ('luck'), ('beach'), ('состоян'), ('blame'), ('oh'), ('течен'), ('joint'), ('феврал'), ('massiv'), ('hair'), ('продукц'), ('зам'), ('feet'), ('suggest'), ('staff'), ('bag'), ('sea'), ('tie'), ('интерес'), ('один'), ('enemi'), ('ход'), ('worthi'), ('worn'), ('permiss'), ('апрел'), ('diffus'), ('hill'), ('hatr'), ('snake'), ('hypothalam'), ('convinc'), ('revenu'), ('duti'), ('далек'), ('theolog'), ('awar'), ('комитет'), ('dream'), ('xml'), ('capit'), ('themselv'), ('for'), ('empti'), ('руководител'), ('pick'), ('clean'), ('похож'), ('near'), ('main'), ('bridg'), ('shoot'), ('twenty-f'), ('upward'), ('lesson'), ('yesterday'), ('awak'), ('basic'), ('суббот'), ('vehicl'), ('never'), ('с'), ('matur'), ('interior'), ('drive'), ('blue'), ('tear'), ('mail'), ('distinguish'), ('piec'), ('silent'), ('player'), ('lung'), ('город'), ('групп'), ('protein'), ('action'), ('multipli'), ('memori'), ('shine'), ('meal'), ('date'), ('deepli'), ('moreov'), ('buy'), ('autumn'), ('fat'), ('approxim'), ('technic'), ('battl'), ('life'), ('extend'), ('над'), ('bare'), ('telephon'), ('subject'), ('absolut'), ('ма'), ('wit'), ('basement'), ('вперв'), ('moment'), ('odd'), ('arriv'), ('explan'), ('tabl'), ('system'), ('church'), ('mirror'), ('month'), ('lb.'), ('long-term'), ('author'), ('fraction'), ('uncertain'), ('dir'), ('magnific'), ('she'), ('widespread'), ('juli'), ('act'), ('throw'), ('valuabl'), ('exact'), ('virtual'), ('cheek'), ('fiber'), ('advantag'), ('angl'), ('defin'), ('туд'), ('way'), ('a'), ('neighbor'), ('model'), ('shelter'), ('realli'), ('площад'), ('environ'), ('salari'), ('ma'), ('wrong'), ('in'), ('everyth'), ('dispos'), ('вест'), ('stand'), ('occurr'), ('blockquot'), ('thrown'), ('себ'), ('оп'), ('fist'), ('dark'), ('risk'), ('слишк'), ('care'), ('isn'), ('colonel'), ('greet'), ('не'), ('safeti'), ('charoff'), ('explain'), ('sky'), ('период'), ('известн'), ('spoke'), ('рук'), ('drama'), ('heat'), ('librari'), ('harmoni'), ('singl'), ('titl'), ('damn'), ('rank'), ('quick'), ('fast'), ('slow'), ('vocat'), ('акц'), ('врод'), ('soil'), ('dare'), ('succeed'), ('languag'), ('poet'), ('on'), ('map'), ('август'), ('основн'), ('patient'), ('inner'), ('gentl'), ('pursu'), ('benefit'), ('об'), ('межд'), ('expenditur'), ('большинств'), ('match'), ('affect'), ('escap'), ('quantiti'), ('dull'), ('temperatur'), ('questionnair'), ('visit'), ('oversea'), ('case'), ('wildlif'), ('сут'), ('climb'), ('proper'), ('mouth'), ('смерт'), ('slight'), ('variat'), ('account'), ('unhappi'), ('philosoph'), ('festiv'), ('damag'), ('ago'), ('стольк'), ('земл'), ('nervous'), ('silver'), ('incid'), ('switch'), ('shoe'), ('attract'), ('уж'), ('ве'), ('slip'), ('lean'), ('blow'), ('jungl'), ('anyon'), ('futur'), ('outstand'), ('mass'), ('down'), ('about'), ('mst'), ('crack'), ('ie'), ('получ'), ('swept'), ('concentr'), ('incom'), ('территор'), ('prove'), ('those'), ('volunt'), ('hire'), ('entertain'), ('restaur'), ('away'), ('begun'), ('chart'), ('rhythm'), ('снов'), ('beyond'), ('где'), ('threaten'), ('dead'), ('я'), ('hesit'), ('say'), ('log'), ('enterpris'), ('narrat'), ('такж'), ('releas'), ('seldom'), ('sacr'), ('scatter'), ('score'), ('energi'), ('всех'), ('laboratori'), ('format'), ('certainti'), ('outdoor'), ('normal'), ('cold'), ('liberti'), ('каса'), ('mistak'), ('resum'), ('brick'), ('окол'), ('stiff'), ('trace'), ('extra'), ('own'), ('concret'), ('substrat'), ('у'), ('discharg'), ('rope'), ('east'), ('scarc'), ('peac'), ('somewher'), ('util'), ('upstair'), ('electr'), ('cheap'), ('barn'), ('later'), ('poetri'), ('creativ'), ('kept'), ('biolog'), ('equival'), ('emiss'), ('район'), ('dear'), ('dilemma'), ('все'), ('naval'), ('station'), ('art'), ('bold'), ('wound'), ('proud'), ('length'), ('ignor'), ('mathemat'), ('кра'), ('suitabl'), ('committe'), ('grin'), ('metal'), ('этот'), ('were'), ('procedur'), ('excus'), ('law'), ('understand'), ('yield'), ('под'), ('turn'), ('ком'), ('nake'), ('движен'), ('trembl'), ('specimen'), ('past'), ('iron'), ('ultim'), ('в'), ('когд'), ('understood'), ('поня'), ('cost'), ('chicken'), ('refund'), ('seat'), ('uniqu'), ('aug'), ('over-al'), ('gave'), ('gear'), ('thick'), ('impact'), ('shame'), ('elsewher'), ('руководств'), ('invit'), ('run'), ('applic'), ('smart'), ('пост'), ('област'), ('agre'), ('соб'), ('triangl'), ('radiat'), ('notabl'), ('under'), ('answer'), ('contrast'), ('видим'), ('oil'), ('harder'), ('вниман'), ('cattl'), ('feb'), ('presum'), ('move'), ('appoint'), ('slim'), ('pistol'), ('deck'), ('our'), ('contrari'), ('absenc'), ('lo'), ('distinct'), ('новост'), ('danc'), ('earlier'), ('textil'), ('вся'), ('farm'), ('surround'), ('femal'), ('утвержда'), ('pertin'), ('rnd'), ('union'), ('liber'), ('brother'), ('otherwis'), ('speaker'), ('administr'), ('defeat'), ('pulmonari'), ('channel'), ('frame'), ('appreci'), ('we'), ('hasn'), ('face'), ('ideolog'), ('briefli'), ('to'), ('group'), ('unexpect'), ('motion'), ('home'), ('decent'), ('grab'), ('быстр'), ('payment'), ('tsunami'), ('movement'), ('radio'), ('plug'), ('proceed'), ('nineteenth'), ('дан'), ('ocean'), ('an'), ('binomi'), ('bed'), ('bottl'), ('neck'), ('sidewalk'), ('выясн'), ('attempt'), ('laughter'), ('lawyer'), ('coloni'), ('soon'), ('rock'), ('built'), ('permit'), ('wipe'), ('legend'), ('grand'), ('origin'), ('а'), ('romant'), ('jump'), ('end'), ('кажет'), ('treatment'), ('splendid'), ('strain'), ('excel'), ('miss'), ('pride'), ('thorough'), ('nation'), ('reach'), ('disk'), ('are'), ('abroad'), ('unlik'), ('beauti'), ('long'), ('pilot'), ('great'), ('чтоб'), ('hunt'), ('particular'), ('credit'), ('without'), ('than'), ('mayb'), ('hen'), ('век'), ('long-rang'), ('just'), ('vs'), ('phenomenon'), ('automobil'), ('вед'), ('usernam'), ('earliest'), ('strike'), ('composit'), ('cafe'), ('my'), ('took'), ('improv'), ('diet'), ('central'), ('expect'), ('consum'), ('четыр'), ('symbol'), ('fit'), ('technolog'), ('provis'), ('settl'), ('letter'), ('happi'), ('втор'), ('follow'), ('effort'), ('rest'), ('tournament'), ('участник'), ('rapid'), ('endless'), ('woman'), ('impress'), ('zero'), ('commission'), ('altogeth'), ('said'), ('neat'), ('sovereign'), ('заявлен'), ('назад'), ('swing'), ('conspiraci'), ('saturday'), ('char'), ('chose'), ('driver'), ('lead'), ('chair'), ('narrow'), ('depart'), ('plate'), ('yell'), ('might'), ('record'), ('fifti'), ('order'), ('sing'), ('prize'), ('qualifi'), ('пят'), ('parent'), ('крупн'), ('destini'), ('figur'), ('friday'), ('tend'), ('тот'), ('data'), ('fed'), ('однак'), ('year-old'), ('feel'), ('вод'), ('labour'), ('fan'), ('cousin'), ('treat'), ('livestock'), ('whose'), ('минут'), ('peopl'), ('council'), ('intend'), ('abil'), ('after'), ('injuri'), ('marri'), ('depress'), ('summari'), ('mile'), ('heart'), ('strongest'), ('observ'), ('back'), ('water'), ('border'), ('estim'), ('образ'), ('as'), ('qualiti'), ('счита'), ('declar'), ('respond'), ('readi'), ('метр'), ('rout'), ('shear'), ('mechan'), ('democraci'), ('dictionari'), ('chest'), ('премьер'), ('procur'), ('registr'), ('anniversari'), ('second'), ('basebal'), ('scheme'), ('центр'), ('remot'), ('justifi'), ('bound'), ('reduc'), ('skill'), ('sheep'), ('came'), ('overcom'), ('span'), ('repeat'), ('nov'), ('wave'), ('heaven'), ('leg'), ('sphere'), ('может'), ('protect'), ('effici'), ('amaz'), ('deliveri'), ('presenc'), ('kind'), ('herself'), ('fall'), ('courag'), ('audienc'), ('проблем'), ('конечн'), ('citi'), ('smoke'), ('outlook'), ('явля'), ('inadequ'), ('эт'), ('sure'), ('work'), ('instrument'), ('чут'), ('grown'), ('comfort'), ('generous'), ('entitl'), ('divid'), ('identifi'), ('downtown'), ('заместител'), ('onto'), ('lieuten'), ('lock'), ('capac'), ('document'), ('цел'), ('sell'), ('maid'), ('whole'), ('нельз'), ('construct'), ('suffici'), ('went'), ('сем'), ('new'), ('balanc'), ('realiz'), ('burst'), ('войск'), ('необходим'), ('whether'), ('everyon'), ('vital'), ('deriv'), ('intern'), ('three'), ('februari'), ('possess'), ('send'), ('develop'), ('april'), ('electron'), ('entranc'), ('cite'), ('sugar'), ('civilian'), ('exchang'), ('properti'), ('sever'), ('mix'), ('was'), ('nose'), ('identif'), ('exposur'), ('primari'), ('wisdom'), ('давн'), ('включ'), ('председател'), ('two'), ('refus'), ('if'), ('ноябр'), ('compani'), ('him'), ('grave'), ('gentlemen'), ('wide'), ('прошл'), ('each'), ('count'), ('finger'), ('densiti'), ('preserv'), ('wish'), ('your'), ('articl'), ('wherea'), ('packag'), ('quot'), ('role'), ('start'), ('manufactur'), ('court'), ('bone'), ('assess'), ('engag'), ('larg'), ('squar'), ('adequ'), ('combat'), ('александр'), ('последн'), ('pencil'), ('станов'), ('ест'), ('actual'), ('experi'), ('leav'), ('it'), ('progress'), ('minor'), ('никт'), ('differ'), ('philosophi'), ('plot'), ('digniti'), ('компан'), ('footbal'), ('четырех'), ('belli'), ('easi'), ('slowli'), ('holder'), ('происход'), ('arous'), ('hors'), ('primit'), ('special'), ('wouldn'), ('weight'), ('nod'), ('rais'), ('stock'), ('full'), ('manag'), ('tough'), ('мен'), ('appar'), ('father'), ('perspect'), ('н'), ('столиц'), ('convict'), ('smile'), ('half'), ('daughter'), ('fifth'), ('конц'), ('money'), ('descript'), ('close'), ('limit'), ('gin'), ('boat'), ('pleasant'), ('plaster'), ('doubt'), ('раз'), ('drawn'), ('physic'), ('anim'), ('panic'), ('бол'), ('happili'), ('стол'), ('будт'), ('hidden'), ('block'), ('reject'), ('ю'), ('eight'), ('массов'), ('negoti'), ('interpret'), ('forward'), ('grow'), ('bird'), ('провест'), ('innoc'), ('appl'), ('financ'), ('session'), ('characterist'), ('beat'), ('sum'), ('realism'), ('совс'), ('cap'), ('curt'), ('output'), ('repli'), ('one'), ('wednesday'), ('wive'), ('prestig'), ('trend'), ('minimum'), ('intent'), ('centuri'), ('имеет'), ('mission'), ('did'), ('relationship'), ('edit'), ('brief'), ('find'), ('ten'), ('wholli'), ('involv'), ('eager'), ('from'), ('sake'), ('месяц'), ('method'), ('люд'), ('her'), ('sought'), ('determin'), ('днях'), ('movi'), ('мир'), ('kid'), ('vers'), ('извест'), ('идет'), ('aliv'), ('всем'), ('site'), ('more'), ('year'), ('congression'), ('island'), ('cross'), ('до'), ('speech'), ('net'), ('ugli'), ('curious'), ('let'), ('sweet'), ('летн'), ('this'), ('carbon'), ('challeng'), ('shadow'), ('song'), ('molecul'), ('операц'), ('togeth'), ('among'), ('cst'), ('кстат'), ('report'), ('be'), ('reserv'), ('illustr'), ('class'), ('utopian'), ('commod'), ('weekend'), ('most'), ('soap'), ('во'), ('promin'), ('sensit'), ('fantast'), ('roof'), ('remind'), ('look'), ('worst'), ('действительн'), ('миха'), ('событ'), ('участ'), ('had'), ('desert'), ('будут'), ('integr'), ('golf'), ('ясн'), ('stop'), ('daili'), ('rang'), ('advic'), ('больш'), ('sep'), ('slender'), ('shouldn'), ('perman'), ('leadership'), ('aris'), ('при'), ('conscious'), ('storm'), ('hat'), ('пришл'), ('stead'), ('деятельн'), ('thousand'), ('breakfast'), ('henc'), ('eighth'), ('desegreg'), ('light'), ('tonight'), ('perhap'), ('проект'), ('captain'), ('encourag'), ('happen'), ('again'), ('легк'), ('seri'), ('wall'), ('of'), ('будет'), ('heel'), ('взят'), ('rule'), ('expans'), ('still'), ('nowher'), ('wind'), ('cover'), ('reliev'), ('winter'), ('will'), ('поч'), ('phase'), ('platform'), ('much'), ('servant'), ('neither'), ('command'), ('skin'), ('срок'), ('institut'), ('firm'), ('part'), ('envelop'), ('magnet'), ('where'), ('flight'), ('glanc'), ('doctor'), ('arrest'), ('rain'), ('left'), ('experiment'), ('network'), ('surplus'), ('письм'), ('hydrogen'), ('seen'), ('furthermor'), ('drug'), ('refer'), ('visual'), ('upon'), ('уда'), ('controversi'), ('militari'), ('furnitur'), ('ill'), ('que'), ('sovereignti'), ('inch'), ('status'), ('мне'), ('pleas'), ('alway'), ('nice'), ('problem'), ('полтор'), ('blind'), ('sitter'), ('expos'), ('warrant'), ('avoid'), ('tight'), ('отлич'), ('evid'), ('sweat'), ('popular'), ('percent'), ('heavili'), ('warm'), ('blond'), ('strang'), ('park'), ('theater'), ('ft.'), ('strip'), ('satisfact'), ('traffic'), ('align'), ('moral'), ('strong'), ('свет'), ('knowledg'), ('disturb'), ('calendar'), ('т'), ('desper'), ('dress'), ('meet'), ('into'), ('seven'), ('кром'), ('gorton'), ('fascin'), ('реч'), ('good'), ('charg'), ('скаж'), ('demand'), ('ratio'), ('myth'), ('master'), ('blanket'), ('west'), ('emphas'), ('cultur'), ('concern'), ('farmer'), ('suspend'), ('then'), ('screen'), ('fifteen'), ('dramat'), ('spiritu'), ('pipe'), ('segment'), ('roll'), ('state'), ('bear'), ('atom'), ('pitch'), ('представител'), ('sand'), ('fallout'), ('creas'), ('swim'), ('rub'), ('rode'), ('ring'), ('steam'), ('offici'), ('comput'), ('bell'), ('chemic'), ('heard'), ('suit'), ('flat'), ('найт'), ('direct'), ('ladder'), ('bomb'), ('conscienc'), ('workshop'), ('amp'), ('joke'), ('schedul'), ('senior'), ('mountain'), ('billion'), ('behavior'), ('thyroid'), ('blood'), ('них'), ('conclud'), ('sat'), ('civil'), ('come'), ('file'), ('bride'), ('necessari'), ('least'), ('thermal'), ('less'), ('formula'), ('от'), ('наибол'), ('commerci'), ('некотор'), ('generat'), ('anod'), ('etc.'), ('deep'), ('due'), ('horizon'), ('parti'), ('substanti'), ('sun'), ('fenc'), ('household'), ('stockhold'), ('сторон'), ('frequent'), ('год'), ('six'), ('accus'), ('requir'), ('tall'), ('marriag'), ('помощ'), ('практическ'), ('anybodi'), ('миллион'), ('paper'), ('stuck'), ('defend'), ('last'), ('notic'), ('food'), ('supervis'), ('uniform'), ('often'), ('reflect'), ('mysteri'), ('raw'), ('vision'), ('villag'), ('next'), ('bid'), ('devil'), ('almost'), ('investig'), ('instal'), ('thus'), ('поскольк'), ('grate'), ('becaus'), ('similar'), ('chapel'), ('argu'), ('cloth'), ('bright'), ('фонд'), ('toward'), ('oral'), ('summer'), ('muscl'), ('contain'), ('push'), ('hold'), ('лидер'), ('asleep'), ('fate'), ('percept'), ('refriger'), ('bus'), ('cast'), ('arrang'), ('felt'), ('surviv'), ('same'), ('hit'), ('natur'), ('rich'), ('substitut'), ('деся'), ('convert'), ('crowd'), ('make'), ('imit'), ('extrem'), ('prison'), ('leather'), ('poverti'), ('почт'), ('big'), ('august'), ('allow'), ('merit'), ('mg'), ('hour'), ('degre'), ('сейчас'), ('да'), ('input'), ('larger'), ('tip'), ('slept'), ('scholarship'), ('tool'), ('copi'), ('excit'), ('sent'), ('оказа'), ('messag'), ('grew'), ('conveni'), ('документ'), ('nude'), ('частност'), ('mount'), ('younger'), ('materi'), ('ident'), ('judg'), ('же'), ('dedic'), ('fabric'), ('some'), ('те'), ('with'), ('fault'), ('crawl'), ('estat'), ('here'), ('eat'), ('replac'), ('acquir'), ('salin'), ('function'), ('shade'), ('motor'), ('born'), ('wed'), ('но'), ('на'), ('somehow'), ('resolv'), ('propaganda'), ('cat'), ('passeng'), ('производств'), ('film'), ('concert'), ('довольн'), ('комментар'), ('liquor'), ('boss'), ('seiz'), ('constant'), ('spot'), ('сумм'), ('spread'), ('ahead'), ('crew'), ('приня'), ('reactionari'), ('декабр'), ('respect'), ('wake'), ('advertis'), ('partisan'), ('glass'), ('given'), ('against'), ('жит'), ('yet'), ('мал'), ('грозн'), ('kitchen'), ('chlorin'), ('два'), ('music'), ('conceiv'), ('сред'), ('habit'), ('missil'), ('analysi'), ('broke'), ('variabl'), ('bind'), ('ninth'), ('protest'), ('someon'), ('chain'), ('subtl'), ('politician'), ('tomorrow'), ('label'), ('surpris'), ('rifl'), ('специалист'), ('brush'), ('focus'), ('ad'), ('никак'), ('republ'), ('insect'), ('есл'), ('begin'), ('doctrin'), ('connect'), ('link'), ('feed'), ('oxid'), ('between'), ('посл'), ('suspect'), ('раньш'), ('defens'), ('profit'), ('aspect'), ('complement'), ('minim'), ('book'), ('peer'), ('truth'), ('hollywood'), ('examin'), ('stori'), ('якоб'), ('fourteen'), ('знает'), ('parallel'), ('judgment'), ('put'), ('structur'), ('verb'), ('pdt'), ('peculiar'), ('slid'), ('won'), ('discuss'), ('struck'), ('fail'), ('fort'), ('тольк'), ('bronchial'), ('нам'), ('expert'), ('though'), ('dinner'), ('circumst'), ('heroic'), ('mixtur'), ('compon'), ('всю'), ('attack'), ('specif'), ('situat'), ('игр'), ('career'), ('secret'), ('branch'), ('enthusiast'), ('principl'), ('axi'), ('heavi'), ('наш'), ('editori'), ('политик'), ('com'), ('behalf'), ('thought'), ('ситуац'), ('trial'), ('offer'), ('spell'), ('proport'), ('kill'), ('competit'), ('display'), ('мы'), ('прост'), ('septemb'), ('нескольк'), ('женщин'), ('vivid'), ('user'), ('лет'), ('inde'), ('час'), ('salt'), ('expens'), ('inher'), ('urgent'), ('ritual'), ('вид'), ('tuesday'), ('outcom'), ('jail'), ('cent'), ('мо'), ('shift'), ('brave'), ('mind'), ('women'), ('www'), ('temporarili'), ('minut'), ('doe'), ('заяв'), ('municip'), ('стат'), ('beer'), ('numer'), ('am'), ('gay'), ('older'), ('mood'), ('public'), ('hungri'), ('степен'), ('труд'), ('bat'), ('award'), ('import'), ('pattern'), ('миров'), ('product'), ('пот'), ('know'), ('sigh'), ('приход'), ('consider'), ('racial'), ('tractor'), ('evalu'), ('day'), ('встреч'), ('break'), ('frighten'), ('curios'), ('accord'), ('especi'), ('lower'), ('foam'), ('freight'), ('medic'), ('anti-trust'), ('must'), ('tri'), ('advis'), ('eleven'), ('design'), ('anyhow'), ('mighti'), ('instruct'), ('astronomi'), ('cours'), ('charact'), ('style'), ('path'), ('civic'), ('caus'), ('hole'), ('signal'), ('drew'), ('pocket'), ('everi'), ('routin'), ('власт'), ('planetari'), ('пок'), ('естествен'), ('concept'), ('neighborhood'), ('et'), ('dive'), ('bent'), ('иллюстрац'), ('other'), ('fortun'), ('пор'), ('sophist'), ('suppli'), ('swung'), ('ever'), ('sale'), ('domest'), ('gun'), ('term'), ('уровн'), ('fourth'), ('surrend'), ('except'), ('hurri'), ('radar'), ('loud'), ('quit'), ('immedi'), ('upper'), ('backward'), ('ког'), ('wooden'), ('uneasi'), ('monument'), ('ani'), ('equip'), ('сто'), ('suppos'), ('лучш'), ('particl'), ('psycholog'), ('vein'), ('target'), ('himself'), ('view'), ('abov'), ('repres'), ('middl'), ('hero'), ('fiscal'), ('lost'), ('request'), ('tangibl'), ('glad'), ('tone'), ('ship'), ('sit'), ('calcul'), ('tribut'), ('noon'), ('touch'), ('tire'), ('деньг'), ('written'), ('anywher'), ('everybodi'), ('forest'), ('через'), ('hung'), ('complic'), ('warn'), ('весьм'), ('manner'), ('даж'), ('retir'), ('transform'), ('easier'), ('взгляд'), ('asid'), ('launch'), ('organ'), ('нов'), ('honest'), ('actor'), ('instanc'), ('dirti'), ('within'), ('toe'), ('crash'), ('числ'), ('led'), ('soft'), ('deliv'), ('disast'), ('abbr'), ('jun'), ('forev'), ('имен'), ('obtain'), ('write'), ('долг'), ('somewhat'), ('stream'), ('обычн'), ('startl'), ('elect'), ('consid'), ('myself'), ('assum'), ('spare'), ('failur'), ('м'), ('lone'), ('жител'), ('partial'), ('broken'), ('mad'), ('sauc'), ('fill'), ('интерв'), ('две'), ('justic'), ('recal'), ('сборн'), ('select'), ('store'), ('volum'), ('laid'), ('trip'), ('track'), ('sex'), ('bedroom'), ('warmth'), ('well'), ('wear'), ('июн'), ('recent'), ('news'), ('implic'), ('итар'), ('worth'), ('ассошиэйтед'), ('newer'), ('hundr'), ('pale'), ('occup'), ('lucki'), ('travel'), ('row'), ('legal'), ('sharp'), ('ball'), ('allianc'), ('convent'), ('prefer'), ('stabl'), ('tongu'), ('patholog'), ('случа'), ('gang'), ('bank'), ('level'), ('tour'), ('faith'), ('train'), ('abl'), ('friend'), ('none'), ('receiv'), ('do'), ('undoubt'), ('дни'), ('contin'), ('garden'), ('shoulder'), ('tangent'), ('ран'), ('altern'), ('smaller'), ('pool'), ('whip'), ('stood'), ('pioneer'), ('spite'), ('oct'), ('mere'), ('strategi'), ('меньш'), ('babi'), ('the'), ('done'), ('ton'), ('одн'), ('вам'), ('deterg'), ('cellar'), ('spring'), ('craft'), ('so'), ('newli'), ('remark'), ('wife'), ('mar'), ('meant'), ('duck'), ('killer'), ('виктор'), ('станет'), ('noth'), ('правд'), ('so-cal'), ('idea'), ('corner'), ('cocktail'), ('testimoni'), ('world'), ('flux'), ('impos'), ('greatest'), ('confirm'), ('дат'), ('straight'), ('skirt'), ('at'), ('fig'), ('joy'), ('licens'), ('equal'), ('enforc'), ('murder'), ('outsid'), ('зат'), ('mother'), ('trade'), ('honor'), ('builder'), ('broad'), ('road'), ('air'), ('ideal'), ('shook'), ('sid'), ('tini'), ('rough'), ('form'), ('shore'), ('dust'), ('guy'), ('longer'), ('sixteen'), ('polici'), ('для'), ('give'), ('render'), ('sens'), ('propos'), ('mankind'), ('supplement'), ('alli'), ('them'), ('abandon'), ('voter'), ('smooth'), ('систем'), ('реш'), ('annual'), ('scare'), ('seed'), ('nor'), ('press'), ('associ'), ('lie'), ('extraordinari'), ('воскресен'), ('равн'), ('when'), ('various'), ('chief'), ('background'), ('ground'), ('man'), ('beneath'), ('закон'), ('eas'), ('коп'), ('moder'), ('coast'), ('резк'), ('beef'), ('wage'), ('http'), ('elabor'), ('friendship'), ('pond'), ('dynam'), ('may'), ('сил'), ('hall'), ('fashion'), ('начальник'), ('прот'), ('opportun'), ('heritag'), ('alon'), ('coupl'), ('дня'), ('realist'), ('wors'), ('creat'), ('reveal'), ('forc'), ('describ'), ('crucial'), ('novel'), ('conduct'), ('имет'), ('accept'), ('twenti'), ('fruit'), ('edg'), ('host'), ('одновремен'), ('yes'), ('solid'), ('mode'), ('separ'), ('pressur'), ('exercis'), ('част'), ('shall'), ('profession'), ('widow'), ('further'), ('sign'), ('base'), ('lang'), ('regard'), ('carri'), ('steadili'), ('хочет'), ('casual'), ('стал'), ('род'), ('chang'), ('ought'), ('walk'), ('comedi'), ('poem'), ('вы'), ('про'), ('hard'), ('width'), ('knock'), ('number'), ('debat'), ('exampl'), ('nevertheless'), ('тогд'), ('error'), ('ownership'), ('ration'), ('trader'), ('процесс'), ('истор'), ('нег'), ('now'), ('thereaft'), ('sold'), ('insist'), ('test'), ('optim'), ('gross'), ('visibl'), ('morn'), ('skywav'), ('step'), ('mani'), ('princip'), ('resist'), ('column'), ('stress'), ('how'), ('event'), ('произошл'), ('continu'), ('без'), ('their'), ('oblig'), ('scale'), ('best'), ('confid'), ('ним'), ('wing'), ('сегодн'), ('up'), ('lumber'), ('oxygen'), ('onc'), ('multipl'), ('writer'), ('forgiv'), ('unknown'), ('king'), ('inventori'), ('tape'), ('decim'), ('familiar'), ('рол'), ('whiski'), ('ещ'), ('tissu'), ('question'), ('condit'), ('point'), ('hand'), ('anoth'), ('goe'), ('loan'), ('which'), ('из'), ('far'), ('loop'), ('recoveri'), ('pea'), ('measur'), ('suffix'), ('admit'), ('trap'), ('flow'), ('addit'), ('constitut'), ('анатол'), ('egg'), ('sound'), ('also'), ('зрен'), ('wagon'), ('polic'), ('trim'), ('attent'), ('pull'), ('adjust'), ('stranger'), ('but'), ('too'), ('anyth'), ('small'), ('over'), ('aboard'), ('оста'), ('found'), ('is'), ('люб'), ('fallen'), ('coat'), ('color'), ('seventh'), ('mess'), ('им'), ('prevent'), ('anger'), ('golden'), ('coach'), ('instead'), ('говор'), ('sort'), ('click'), ('sinc'), ('drank'), ('game'), ('х'), ('tactic'), ('accomplish'), ('pay'), ('bigger'), ('correspond'), ('cigarett'), ('вас'), ('нужн'), ('like'), ('unconsci'), ('got'), ('former'), ('coffe'), ('polynomi'), ('collect'), ('мер'), ('vice'), ('сих'), ('shot'), ('camp'), ('assur'), ('дне'), ('ladi'), ('studio'), ('strateg'), ('negat'), ('ask'), ('куд'), ('прав'), ('choic'), ('tension'), ('dozen'), ('declin'), ('нем'), ('toast'), ('решен'), ('guidanc'), ('fund'), ('befor'), ('pink'), ('fear'), ('polit'), ('cut'), ('essenti'), ('трудн'), ('plant'), ('март'), ('low'), ('admiss'), ('his'), ('classic'), ('dimens'), ('pure'), ('contest'), ('rush'), ('divin'), ('across'), ('interv'), ('through'), ('deliber'), ('poetic'), ('while'), ('resourc'), ('herd'), ('stronger'), ('railroad'), ('influenc'), ('cash'), ('руб'), ('held'), ('syllabl'), ('rise'), ('mold'), ('torn'), ('gyro'), ('п'), ('clear'), ('take'), ('communiti'), ('unfortun'), ('bother'), ('ventur'), ('sacrific'), ('например'), ('critic'), ('conflict'), ('privat'), ('join'), ('дел'), ('lake'), ('й'), ('bullet'), ('linear'), ('meaning'), ('forum'), ('truli'), ('что'), ('bgcolor'), ('possibl'), ('formal'), ('transfer'), ('school'), ('rural'), ('тех'), ('inclin'), ('нын'), ('depend'), ('camera'), ('contemporari'), ('unusu'), ('suffer'), ('unit'), ('nut'), ('инач'), ('lose'), ('loyalti'), ('solv'), ('spoken'), ('patienc'), ('diamet'), ('accur'), ('pain'), ('made'), ('engin'), ('page'), ('browser'), ('fell'), ('aren'), ('орга'), ('stake'), ('read'), ('literari'), ('тем'), ('field'), ('delic'), ('всё'), ('результат'), ('дал'), ('residenti'), ('decemb'), ('paint'), ('such'), ('greater'), ('suitcas'), ('snap'), ('shape'), ('wore'), ('contribut'), ('sunday'), ('reput'), ('secretari'), ('window'), ('ответ'), ('faculti'), ('accid'), ('ден'), ('tragedi'), ('countri'), ('imposs'), ('сентябр'), ('includ'), ('current'), ('evil'), ('featur'), ('prospect'), ('guess'), ('assembl'), ('swift'), ('stroke'), ('начал'), ('ancient'), ('middle-class'), ('headquart'), ('yard'), ('uniti'), ('invari'), ('oppos'), ('june'), ('convers'), ('present'), ('techniqu'), ('apr'), ('catch'), ('sponsor'), ('these'), ('fog'), ('forth'), ('grain'), ('floor'), ('talent'), ('quarrel'), ('fun'), ('promis'), ('see'), ('тепер'), ('statist'), ('offic'), ('north'), ('statement'), ('didn'), ('е'), ('liter'), ('суд'), ('pose'), ('нема'), ('всегд'), ('night'), ('никогд'), ('member'), ('clerk'), ('drove'), ('troop'), ('incred'), ('dure'), ('respons'), ('dealt'), ('stem'), ('вдруг'), ('ward'), ('time'), ('maintain'), ('round'), ('presid'), ('paus'), ('weather'), ('magazin'), ('дела'), ('exhibit'), ('андр'), ('draw'), ('точн'), ('afraid'), ('version'), ('either'), ('common'), ('mustard'), ('health'), ('там'), ('pictur'), ('throughout'), ('очередн'), ('paragraph'), ('coverag'), ('classif'), ('son'), ('human'), ('bin'), ('review'), ('ег'), ('promot'), ('chord'), ('по'), ('twice'), ('revolut'), ('primarili'), ('wherebi'), ('ни'), ('vacuum'), ('вряд'), ('tag'), ('governor'), ('correct'), ('easili'), ('enjoy'), ('varieti'), ('favorit'), ('шест'), ('conductor'), ('teeth'), ('sang'), ('квартир'), ('general'), ('maximum'), ('ряд'), ('complex'), ('tent'), ('restrict'), ('недавн'), ('midnight'), ('merger'), ('imag'), ('dirt'), ('guid'), ('phrase'), ('cell'), ('nine'), ('interfer'), ('devic'), ('quiet'), ('five'), ('услов'), ('task'), ('utter'), ('employe'), ('phone'), ('bitter'), ('servic'), ('conson'), ('auto'), ('journey'), ('clock'), ('closer'), ('ranch'), ('televis'), ('remov'), ('largest'), ('apparatus'), ('has'), ('club'), ('string'), ('reaction'), ('уровен'), ('chiefli'), ('creatur'), ('adult'), ('list'), ('out'), ('unabl'), ('reason'), ('возможн'), ('arbitrari'), ('element'), ('practic'), ('tell'), ('melodi'), ('seem'), ('decad'), ('apart'), ('тон'), ('core'), ('devot'), ('stage'), ('supper'), ('warfar'), ('section'), ('specialist'), ('consist'), ('desk'), ('size'), ('миллиард'), ('curv'), ('insid'), ('editor'), ('виц'), ('choos'), ('времен'), ('вокруг'), ('invest'), ('alert'), ('complain'), ('parad'), ('communic'), ('hotel'), ('gradual'), ('demonstr'), ('publish'), ('side'), ('подобн'), ('subtract'), ('confront'), ('assist'), ('street'), ('prepar'), ('shirt'), ('town'), ('font'), ('cottag'), ('примерн'), ('mud'), ('cloud'), ('alter'), ('быт'), ('membership'), ('flower'), ('milligram'), ('лиш'), ('enough'), ('social'), ('execut'), ('rid'), ('affair'), ('conclus'), ('throat'), ('повод'), ('ethic'), ('связ'), ('thirti'), ('modern'), ('luxuri'), ('grant'), ('никола'), ('glori'), ('band'), ('recept'), ('short'), ('gold'), ('use'), ('been'), ('полност'), ('theme'), ('bundl'), ('retain'), ('guilti'), ('week'), ('пример'), ('noun'), ('readili'), ('etern'), ('paid'), ('melt'), ('charm'), ('until'), ('eve'), ('ссылк'), ('алекс'), ('лиц'), ('котор'), ('univers'), ('citizen'), ('halign'), ('equat'), ('introduct'), ('instant'), ('junior'), ('maker'), ('disciplin'), ('therefor'), ('директор'), ('name'), ('едв'), ('spirit'), ('commit'), ('sampl'), ('est'), ('doesn'), ('door'), ('tube'), ('assign'), ('друг'), ('точк'), ('porch'), ('learn'), ('box'), ('troubl'), ('guilt'), ('fulli'), ('appeal'), ('enabl'), ('километр'), ('decid'), ('authent'), ('го'), ('чем'), ('знач'), ('alien'), ('mdt'), ('profess'), ('distant'), ('со'), ('aim'), ('explor'), ('бывш'), ('bill'), ('eventu'), ('els'), ('destruct'), ('illus'), ('attorney'), ('thrust'), ('rare'), ('врем'), ('фирм'), ('совершен'), ('ride'), ('march'), ('href'), ('блог'), ('очен'), ('combin'), ('вполн'), ('safe'), ('machin'), ('head'), ('sister'), ('star'), ('fellow'), ('sin'), ('overwhelm'), ('burn'), ('delight'), ('establish'), ('personnel'), ('sequenc'), ('ice'), ('opposit'), ('indic'), ('desir'), ('наконец'), ('тут'), ('issu'), ('lot'), ('latest'), ('stomach'), ('inspir'), ('virtu'), ('accuraci'), ('fool'), ('nobodi'), ('cream'), ('ну'), ('growth'), ('us'), ('genius'), ('notion'), ('hang'), ('highest'), ('чег'), ('положен'), ('ем'), ('mean'), ('brought'), ('feder'), ('shop'), ('began'), ('via'), ('thing'), ('прич'), ('rear'), ('whisper'), ('confus'), ('нет'), ('spent'), ('around'), ('phenomena'), ('stick'), ('cannot'), ('along'), ('not'), ('angri'), ('butter'), ('mark'), ('literatur'), ('enthusiasm'), ('listen'), ('rememb'), ('brown'), ('bought'), ('loss'), ('mutual'), ('scope'), ('magic'), ('harm'), ('perform'), ('sometim'), ('suburban'), ('folk'), ('ил'), ('strict'), ('rail'), ('regim'), ('sorri'), ('местн'), ('gift'), ('shake'), ('remain'), ('onset'), ('circular'), ('extens'), ('societi'), ('jacket'), ('inc'), ('bet'), ('quarter'), ('drop'), ('anticip'), ('underground'), ('allot'), ('stupid'), ('motiv'), ('л'), ('medium'), ('planet'), ('root'), ('effect'), ('repair'), ('specifi'), ('сам'), ('stay'), ('live'), ('counter'), ('sergeant'), ('cdt'), ('piano'), ('standard'), ('search'), ('явн'), ('вообщ'), ('момент'), ('sudden'), ('отдел'), ('soul'), ('серг'), ('тож'), ('pair'), ('сотрудник'), ('advanc'), ('jul'), ('success'), ('leap'), ('lay'), ('fought'), ('gain'), ('anti-semit'), ('цен'), ('anxieti'), ('abstract'), ('был'), ('major'), ('team'), ('realiti'), ('alreadi'), ('imagin'), ('place'), ('room'), ('forget'), ('absent'), ('high'), ('saw'), ('reduct'), ('help'), ('destroy'), ('невозможн'), ('first'), ('владимир'), ('thin'), ('парт'), ('scene'), ('play'), ('snow'), ('histori'), ('percentag'), ('процент'), ('difficulti');
        CREATE OR REPLACE FUNCTION is_stop_stem(size TEXT, stem TEXT)
            RETURNS BOOLEAN AS $$
        DECLARE
            result BOOLEAN;
        BEGIN

            -- Tiny
            IF size = 'tiny' THEN
                SELECT 't' INTO result FROM stopword_stems_tiny WHERE stopword_stem = stem;
                IF NOT FOUND THEN
                    result := 'f';
                END IF;

            -- Short
            ELSIF size = 'short' THEN
                SELECT 't' INTO result FROM stopword_stems_short WHERE stopword_stem = stem;
                IF NOT FOUND THEN
                    result := 'f';
                END IF;

            -- Long
            ELSIF size = 'long' THEN
                SELECT 't' INTO result FROM stopword_stems_long WHERE stopword_stem = stem;
                IF NOT FOUND THEN
                    result := 'f';
                END IF;

            -- unknown size
            ELSE
                RAISE EXCEPTION 'Unknown stopword stem size: "%" (expected "tiny", "short" or "long")', size;
                result := 'f';
            END IF;

            RETURN result;
        END;
        $$ LANGUAGE 'plpgsql';


CREATE OR REPLACE FUNCTION get_relative_file_path(path text)
    RETURNS text AS
$$
DECLARE
    regex_tar_format text;
    relative_file_path text;
BEGIN
    IF path is null THEN
       RETURN 'na';
    END IF;

    regex_tar_format :=  E'tar\\:\\d*\\:\\d*\\:(mediacloud-content-\\d*\.tar).*';

    IF path ~ regex_tar_format THEN
         relative_file_path =  regexp_replace(path, E'tar\\:\\d*\\:\\d*\\:(mediacloud-content-\\d*\.tar).*', E'\\1') ;
    ELSIF  path like 'content:%' THEN 
         relative_file_path =  'inline';
    ELSEIF path like 'content/%' THEN
         relative_file_path =  regexp_replace(path, E'content\\/', E'\/') ;
    ELSE  
         relative_file_path = 'error';
    END IF;

--  RAISE NOTICE 'relative file path for %, is %', path, relative_file_path;

    RETURN relative_file_path;
END;
$$
LANGUAGE 'plpgsql' IMMUTABLE
  COST 10;

UPDATE downloads set relative_file_path = get_relative_file_path(path) where relative_file_path = 'tbd';

CREATE OR REPLACE FUNCTION download_relative_file_path_trigger() RETURNS trigger AS 
$$
   DECLARE
      path_change boolean;
   BEGIN
      -- RAISE NOTICE 'BEGIN ';
      IF TG_OP = 'UPDATE' then
          -- RAISE NOTICE 'UPDATE ';

	  -- The second part is needed because of the way comparisons with null are handled.
	  path_change := ( OLD.path <> NEW.path )  AND (  ( OLD.path is not null) <> (NEW.path is not null) ) ;
	  -- RAISE NOTICE 'test result % ', path_change; 
	  
          IF path_change is null THEN
	       -- RAISE NOTICE 'Path change % != %', OLD.path, NEW.path;
               NEW.relative_file_path = get_relative_file_path(NEW.path);

               IF NEW.relative_file_path = 'inline' THEN
		  NEW.file_status = 'inline';
	       END IF;
	  ELSE
               -- RAISE NOTICE 'NO path change % = %', OLD.path, NEW.path;
          END IF;
      ELSIF TG_OP = 'INSERT' then
	  NEW.relative_file_path = get_relative_file_path(NEW.path);

          IF NEW.relative_file_path = 'inline' THEN
	     NEW.file_status = 'inline';
	  END IF;
      END IF;

      RETURN NEW;
   END;
$$ 
LANGUAGE 'plpgsql';

DROP TRIGGER IF EXISTS download_relative_file_path_trigger on downloads CASCADE;
CREATE TRIGGER download_relative_file_path_trigger BEFORE INSERT OR UPDATE ON downloads FOR EACH ROW EXECUTE PROCEDURE  download_relative_file_path_trigger() ;
CREATE INDEX relative_file_paths_to_verify on downloads( relative_file_path ) where file_status = 'tbd' and relative_file_path <> 'tbd' and relative_file_path <> 'error';
CREATE OR REPLACE FUNCTION show_stat_activity()
 RETURNS SETOF  pg_stat_activity  AS
$$
DECLARE
BEGIN
    RETURN QUERY select * from pg_stat_activity;
    RETURN;
END;
$$
LANGUAGE 'plpgsql'
;

<|MERGE_RESOLUTION|>--- conflicted
+++ resolved
@@ -1309,11 +1309,6 @@
     LANGUAGE 'plpgsql';
 --
 
-<<<<<<< HEAD
-select enum.enum_add( 'download_state', 'feed_error' );
-=======
-DROP LANGUAGE IF EXISTS plperlu CASCADE;
->>>>>>> 2a5bcb4a
 
 
             -- PostgreSQL sends notices about implicit keys that are being created,
