#!/usr/bin/env perl

# query a random set of feeds and generate a list of feedly stories that would be added to media cloud if we were to run
# a feedly import for that feed

# usage: $0 < num_feeds >

use strict;
use warnings;

BEGIN
{
    use FindBin;
    use lib "$FindBin::Bin/../lib";
}

<<<<<<< HEAD
use Modern::Perl "2013";
=======
use Modern::Perl "2015";
>>>>>>> 080b9189
use MediaWords::CommonLibs;

use Data::Dumper;
use Encode;

use MediaWords::DB;
use MediaWords::ImportStories::Feedly;
use MediaWords::Util::CSV;

sub main
{
    my ( $num_feeds ) = @ARGV;

    my $db = MediaWords::DB::connect_to_db;

    my $feeds = $db->query( <<SQL, $num_feeds )->hashes;
select * from feeds where feed_status = 'active' order by random() limit ( ? * 10 )
SQL

    my $dates = [];

    my $validate_stories = [];

    my $feed_data = [];

    my $scraped_feeds = [];
    for my $feed ( @{ $feeds } )
    {
<<<<<<< HEAD
        say STDERR "feed: " . scalar( @{ $scraped_feeds } ) . " / $num_feeds";
=======
        say STDERR "feed: " . ( $scraped_feeds + 1 ) . " / $num_feeds";
>>>>>>> 080b9189

        my $import = MediaWords::ImportStories::Feedly->new(
            db       => $db,
            media_id => $feed->{ media_id },
            dry_run  => 1,
            feed_url => $feed->{ url }
        );

        my $import_stories;

        eval { $import_stories = $import->scrape_stories(); };
        warn( $@ ) if ( $@ );

        my $new_stories = $import->module_stories();

        next unless ( $new_stories && @{ $new_stories } );

        my $import_stories_lookup = {};
        map { $import_stories_lookup->{ $_->{ guid } } = 1 } @{ $import_stories };

        map { $_->{ import } = $import_stories_lookup->{ $_->{ guid } } || 0 } @{ $new_stories };

        map { $_->{ _r } = rand() } @{ $new_stories };

        splice( @{ $new_stories }, 10 );

        map {
            $_->{ feeds_id } = $feed->{ feeds_id };
            $_->{ dup_stories_id } ||= 0;
            delete( $_->{ _r } );
            delete( $_->{ description } )
        } @{ $new_stories };

        push( @{ $validate_stories }, @{ $new_stories } );

        $feed->{ feedly_start_date }     = $import->start_date;
        $feed->{ feedly_end_date }       = $import->end_date;
        $feed->{ feedly_stories }        = scalar( @{ $new_stories } );
        $feed->{ feedly_import_stories } = scalar( @{ $import_stories } );

        push( @{ $scraped_feeds }, $feed );

        last if ( scalar( @{ $scraped_feeds } ) >= $num_feeds );
    }

    # binmode( STDOUT, 'utf8' );
    #
    # map { say $_->{ title }; } @{ $validate_stories };

    print( MediaWords::Util::CSV::get_hashes_as_encoded_csv( $validate_stories ) );
    print( MediaWords::Util::CSV::get_hashes_as_encoded_csv( $scraped_feeds ) );
}

main();<|MERGE_RESOLUTION|>--- conflicted
+++ resolved
@@ -14,11 +14,7 @@
     use lib "$FindBin::Bin/../lib";
 }
 
-<<<<<<< HEAD
-use Modern::Perl "2013";
-=======
 use Modern::Perl "2015";
->>>>>>> 080b9189
 use MediaWords::CommonLibs;
 
 use Data::Dumper;
@@ -47,11 +43,7 @@
     my $scraped_feeds = [];
     for my $feed ( @{ $feeds } )
     {
-<<<<<<< HEAD
         say STDERR "feed: " . scalar( @{ $scraped_feeds } ) . " / $num_feeds";
-=======
-        say STDERR "feed: " . ( $scraped_feeds + 1 ) . " / $num_feeds";
->>>>>>> 080b9189
 
         my $import = MediaWords::ImportStories::Feedly->new(
             db       => $db,
